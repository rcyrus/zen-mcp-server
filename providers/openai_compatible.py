"""Base class for OpenAI-compatible API providers."""

import copy
import ipaddress
import logging
import os
import time
from abc import abstractmethod
from typing import Optional
from urllib.parse import urlparse

from openai import OpenAI

from .base import (
    ModelCapabilities,
    ModelProvider,
    ModelResponse,
    ProviderType,
)


class OpenAICompatibleProvider(ModelProvider):
    """Base class for any provider using an OpenAI-compatible API.

    This includes:
    - Direct OpenAI API
    - OpenRouter
    - Any other OpenAI-compatible endpoint
    """

    DEFAULT_HEADERS = {}
    FRIENDLY_NAME = "OpenAI Compatible"

    def __init__(self, api_key: str, base_url: str = None, **kwargs):
        """Initialize the provider with API key and optional base URL.

        Args:
            api_key: API key for authentication
            base_url: Base URL for the API endpoint
            **kwargs: Additional configuration options including timeout
        """
        super().__init__(api_key, **kwargs)
        self._client = None
        self.base_url = base_url
        self.organization = kwargs.get("organization")
        self.allowed_models = self._parse_allowed_models()

        # Configure timeouts - especially important for custom/local endpoints
        self.timeout_config = self._configure_timeouts(**kwargs)

        # Validate base URL for security
        if self.base_url:
            self._validate_base_url()

        # Warn if using external URL without authentication
        if self.base_url and not self._is_localhost_url() and not api_key:
            logging.warning(
                f"Using external URL '{self.base_url}' without API key. "
                "This may be insecure. Consider setting an API key for authentication."
            )

    def _parse_allowed_models(self) -> Optional[set[str]]:
        """Parse allowed models from environment variable.

        Returns:
            Set of allowed model names (lowercase) or None if not configured
        """
        # Get provider-specific allowed models
        provider_type = self.get_provider_type().value.upper()
        env_var = f"{provider_type}_ALLOWED_MODELS"
        models_str = os.getenv(env_var, "")

        if models_str:
            # Parse and normalize to lowercase for case-insensitive comparison
            models = {m.strip().lower() for m in models_str.split(",") if m.strip()}
            if models:
                logging.info(f"Configured allowed models for {self.FRIENDLY_NAME}: {sorted(models)}")
                return models

        # Log info if no allow-list configured for proxy providers
        if self.get_provider_type() not in [ProviderType.GOOGLE, ProviderType.OPENAI]:
            logging.info(
                f"Model allow-list not configured for {self.FRIENDLY_NAME} - all models permitted. "
                f"To restrict access, set {env_var} with comma-separated model names."
            )

        return None

    def _configure_timeouts(self, **kwargs):
        """Configure timeout settings based on provider type and custom settings.

        Custom URLs and local models often need longer timeouts due to:
        - Network latency on local networks
        - Extended thinking models taking longer to respond
        - Local inference being slower than cloud APIs

        Returns:
            httpx.Timeout object with appropriate timeout settings
        """
        import httpx

        # Default timeouts - more generous for custom/local endpoints
        default_connect = 30.0  # 30 seconds for connection (vs OpenAI's 5s)
        default_read = 600.0  # 10 minutes for reading (same as OpenAI default)
        default_write = 600.0  # 10 minutes for writing
        default_pool = 600.0  # 10 minutes for pool

        # For custom/local URLs, use even longer timeouts
        if self.base_url and self._is_localhost_url():
            default_connect = 60.0  # 1 minute for local connections
            default_read = 1800.0  # 30 minutes for local models (extended thinking)
            default_write = 1800.0  # 30 minutes for local models
            default_pool = 1800.0  # 30 minutes for local models
            logging.info(f"Using extended timeouts for local endpoint: {self.base_url}")
        elif self.base_url:
            default_connect = 45.0  # 45 seconds for custom remote endpoints
            default_read = 900.0  # 15 minutes for custom remote endpoints
            default_write = 900.0  # 15 minutes for custom remote endpoints
            default_pool = 900.0  # 15 minutes for custom remote endpoints
            logging.info(f"Using extended timeouts for custom endpoint: {self.base_url}")

        # Allow override via kwargs or environment variables in future, for now...
        connect_timeout = kwargs.get("connect_timeout", float(os.getenv("CUSTOM_CONNECT_TIMEOUT", default_connect)))
        read_timeout = kwargs.get("read_timeout", float(os.getenv("CUSTOM_READ_TIMEOUT", default_read)))
        write_timeout = kwargs.get("write_timeout", float(os.getenv("CUSTOM_WRITE_TIMEOUT", default_write)))
        pool_timeout = kwargs.get("pool_timeout", float(os.getenv("CUSTOM_POOL_TIMEOUT", default_pool)))

        timeout = httpx.Timeout(connect=connect_timeout, read=read_timeout, write=write_timeout, pool=pool_timeout)

        logging.debug(
            f"Configured timeouts - Connect: {connect_timeout}s, Read: {read_timeout}s, "
            f"Write: {write_timeout}s, Pool: {pool_timeout}s"
        )

        return timeout

    def _is_localhost_url(self) -> bool:
        """Check if the base URL points to localhost or local network.

        Returns:
            True if URL is localhost or local network, False otherwise
        """
        if not self.base_url:
            return False

        try:
            parsed = urlparse(self.base_url)
            hostname = parsed.hostname

            # Check for common localhost patterns
            if hostname in ["localhost", "127.0.0.1", "::1"]:
                return True

            # Check for private network ranges (local network)
            if hostname:
                try:
                    ip = ipaddress.ip_address(hostname)
                    return ip.is_private or ip.is_loopback
                except ValueError:
                    # Not an IP address, might be a hostname
                    pass

            return False
        except Exception:
            return False

    def _validate_base_url(self) -> None:
        """Validate base URL for security (SSRF protection).

        Raises:
            ValueError: If URL is invalid or potentially unsafe
        """
        if not self.base_url:
            return

        try:
            parsed = urlparse(self.base_url)

            # Check URL scheme - only allow http/https
            if parsed.scheme not in ("http", "https"):
                raise ValueError(f"Invalid URL scheme: {parsed.scheme}. Only http/https allowed.")

            # Check hostname exists
            if not parsed.hostname:
                raise ValueError("URL must include a hostname")

            # Check port is valid (if specified)
            port = parsed.port
            if port is not None and (port < 1 or port > 65535):
                raise ValueError(f"Invalid port number: {port}. Must be between 1 and 65535.")
        except Exception as e:
            if isinstance(e, ValueError):
                raise
            raise ValueError(f"Invalid base URL '{self.base_url}': {str(e)}")

    @property
    def client(self):
        """Lazy initialization of OpenAI client with security checks and timeout configuration."""
        if self._client is None:
            import os

            import httpx

            # Temporarily disable proxy environment variables to prevent httpx from detecting them
            original_env = {}
            proxy_env_vars = ["HTTP_PROXY", "HTTPS_PROXY", "ALL_PROXY", "http_proxy", "https_proxy", "all_proxy"]

            for var in proxy_env_vars:
                if var in os.environ:
                    original_env[var] = os.environ[var]
                    del os.environ[var]

            try:
                # Create a custom httpx client that explicitly avoids proxy parameters
                timeout_config = (
                    self.timeout_config
                    if hasattr(self, "timeout_config") and self.timeout_config
                    else httpx.Timeout(30.0)
                )

                # Create httpx client with minimal config to avoid proxy conflicts
                # Note: proxies parameter was removed in httpx 0.28.0
                # Check for test transport injection
                if hasattr(self, "_test_transport"):
                    # Use custom transport for testing (HTTP recording/replay)
                    http_client = httpx.Client(
                        transport=self._test_transport,
                        timeout=timeout_config,
                        follow_redirects=True,
                    )
                else:
                    # Normal production client
                    http_client = httpx.Client(
                        timeout=timeout_config,
                        follow_redirects=True,
                    )

                # Keep client initialization minimal to avoid proxy parameter conflicts
                client_kwargs = {
                    "api_key": self.api_key,
                    "http_client": http_client,
                }

                if self.base_url:
                    client_kwargs["base_url"] = self.base_url

                if self.organization:
                    client_kwargs["organization"] = self.organization

                # Add default headers if any
                if self.DEFAULT_HEADERS:
                    client_kwargs["default_headers"] = self.DEFAULT_HEADERS.copy()

                logging.debug(f"OpenAI client initialized with custom httpx client and timeout: {timeout_config}")

                # Create OpenAI client with custom httpx client
                self._client = OpenAI(**client_kwargs)

            except Exception as e:
                # If all else fails, try absolute minimal client without custom httpx
                logging.warning(f"Failed to create client with custom httpx, falling back to minimal config: {e}")
                try:
                    minimal_kwargs = {"api_key": self.api_key}
                    if self.base_url:
                        minimal_kwargs["base_url"] = self.base_url
                    self._client = OpenAI(**minimal_kwargs)
                except Exception as fallback_error:
                    logging.error(f"Even minimal OpenAI client creation failed: {fallback_error}")
                    raise
            finally:
                # Restore original proxy environment variables
                for var, value in original_env.items():
                    os.environ[var] = value

        return self._client

    def _sanitize_for_logging(self, params: dict) -> dict:
        """Sanitize sensitive data from parameters before logging.

        Args:
            params: Dictionary of API parameters

        Returns:
            dict: Sanitized copy of parameters safe for logging
        """
        sanitized = copy.deepcopy(params)

        # Sanitize messages content
        if "input" in sanitized:
            for msg in sanitized.get("input", []):
                if isinstance(msg, dict) and "content" in msg:
                    for content_item in msg.get("content", []):
                        if isinstance(content_item, dict) and "text" in content_item:
                            # Truncate long text and add ellipsis
                            text = content_item["text"]
                            if len(text) > 100:
                                content_item["text"] = text[:100] + "... [truncated]"

        # Remove any API keys that might be in headers/auth
        sanitized.pop("api_key", None)
        sanitized.pop("authorization", None)

        return sanitized

    def _safe_extract_output_text(self, response) -> str:
        """Safely extract output_text from o3-pro response with validation.

        Args:
            response: Response object from OpenAI SDK

        Returns:
            str: The output text content

        Raises:
            ValueError: If output_text is missing, None, or not a string
        """
        logging.debug(f"Response object type: {type(response)}")
        logging.debug(f"Response attributes: {dir(response)}")

        if not hasattr(response, "output_text"):
            raise ValueError(f"o3-pro response missing output_text field. Response type: {type(response).__name__}")

        content = response.output_text
        logging.debug(f"Extracted output_text: '{content}' (type: {type(content)})")

        if content is None:
            raise ValueError("o3-pro returned None for output_text")

        if not isinstance(content, str):
            raise ValueError(f"o3-pro output_text is not a string. Got type: {type(content).__name__}")

        return content

    def _generate_with_responses_endpoint(
        self,
        model_name: str,
        messages: list,
        temperature: float,
        max_output_tokens: Optional[int] = None,
        **kwargs,
    ) -> ModelResponse:
        """Generate content using the /v1/responses endpoint for OpenAI models that require it."""
        # Convert messages to the correct format for responses endpoint
        input_messages = []

        for message in messages:
            role = message.get("role", "")
            content = message.get("content", "")

            if role == "system":
                # For models using responses endpoint, system messages should be handled carefully
                # Include the system content as a user message to avoid policy violations
                input_messages.append({"role": "user", "content": [{"type": "input_text", "text": content}]})
            elif role == "user":
                input_messages.append({"role": "user", "content": [{"type": "input_text", "text": content}]})
            elif role == "assistant":
                input_messages.append({"role": "assistant", "content": [{"type": "output_text", "text": content}]})

        # Prepare completion parameters for responses endpoint
        # Based on OpenAI documentation, use nested reasoning object for responses endpoint
        completion_params = {
            "model": model_name,
            "input": input_messages,
            "reasoning": {"effort": "medium"},  # Use nested object for responses endpoint
            "store": True,
        }

        # Add max tokens if specified (using max_completion_tokens for responses endpoint)
        if max_output_tokens:
            completion_params["max_completion_tokens"] = max_output_tokens

        # For responses endpoint, we only add parameters that are explicitly supported
        # Remove unsupported chat completion parameters that may cause API errors

        # Retry logic with progressive delays
        max_retries = 4
        retry_delays = [1, 3, 5, 8]
        last_exception = None
        actual_attempts = 0

        for attempt in range(max_retries):
            try:  # Log sanitized payload for debugging
                import json

                sanitized_params = self._sanitize_for_logging(completion_params)
                logging.info(
                    f"o3-pro API request (sanitized): {json.dumps(sanitized_params, indent=2, ensure_ascii=False)}"
                )

                # Use OpenAI client's responses endpoint
                response = self.client.responses.create(**completion_params)

                # Extract content from responses endpoint format
                # Use validation helper to safely extract output_text
                content = self._safe_extract_output_text(response)

                # Try to extract usage information
                usage = None
                if hasattr(response, "usage") and response.usage:
                    # For responses endpoint, usage object has different structure
                    input_tokens = getattr(response.usage, "input_tokens", 0) or 0
                    output_tokens = getattr(response.usage, "output_tokens", 0) or 0
                    total_tokens = getattr(response.usage, "total_tokens", 0) or 0
                    usage = {
                        "input_tokens": input_tokens,
                        "output_tokens": output_tokens,
                        "total_tokens": total_tokens or (input_tokens + output_tokens),
                    }

                    if hasattr(response.usage, "output_tokens_details"):
                        output_details = response.usage.output_tokens_details
                        if hasattr(output_details, "reasoning_tokens"):
                            usage["reasoning_tokens"] = getattr(output_details, "reasoning_tokens", 0) or 0

                return ModelResponse(
                    content=content,
                    usage=usage,
                    model_name=model_name,
                    friendly_name=self.FRIENDLY_NAME,
                    provider=self.get_provider_type(),
                    metadata={
                        "model": getattr(response, "model", model_name),
                        "id": getattr(response, "id", ""),
                        "created": getattr(response, "created_at", 0),
                        "endpoint": "responses",
                    },
                )

            except Exception as e:
                last_exception = e

                # Check if this is a retryable error using structured error codes
                is_retryable = self._is_error_retryable(e)

                if is_retryable and attempt < max_retries - 1:
                    delay = retry_delays[attempt]
                    logging.warning(
<<<<<<< HEAD
                        f"Retryable error for o3-pro responses endpoint, attempt {actual_attempts}/{max_retries}: {str(e)}. Retrying in {delay}s..."
=======
                        f"Retryable error for {model_name} responses endpoint, attempt {attempt + 1}/{max_retries}: {str(e)}. Retrying in {delay}s..."
>>>>>>> b2969ad9
                    )
                    time.sleep(delay)
                else:
                    break

        # If we get here, all retries failed
<<<<<<< HEAD
        error_msg = f"o3-pro responses endpoint error after {actual_attempts} attempt{'s' if actual_attempts > 1 else ''}: {str(last_exception)}"
=======
        actual_attempts = attempt + 1  # Convert from 0-based index to human-readable count
        error_msg = f"{model_name} responses endpoint error after {actual_attempts} attempt{'s' if actual_attempts > 1 else ''}: {str(last_exception)}"
>>>>>>> b2969ad9
        logging.error(error_msg)
        raise RuntimeError(error_msg) from last_exception

    def generate_content(
        self,
        prompt: str,
        model_name: str,
        system_prompt: Optional[str] = None,
        temperature: float = 0.3,
        max_output_tokens: Optional[int] = None,
        images: Optional[list[str]] = None,
        **kwargs,
    ) -> ModelResponse:
        """Generate content using the OpenAI-compatible API.

        Args:
            prompt: User prompt to send to the model
            model_name: Name of the model to use
            system_prompt: Optional system prompt for model behavior
            temperature: Sampling temperature
            max_output_tokens: Maximum tokens to generate
            **kwargs: Additional provider-specific parameters

        Returns:
            ModelResponse with generated content and metadata
        """
        # Validate model name against allow-list
        if not self.validate_model_name(model_name):
            raise ValueError(f"Model '{model_name}' not in allowed models list. Allowed models: {self.allowed_models}")

        # Get effective temperature for this model
        effective_temperature = self.get_effective_temperature(model_name, temperature)

        # Only validate if temperature is not None (meaning the model supports it)
        if effective_temperature is not None:
            # Validate parameters with the effective temperature
            self.validate_parameters(model_name, effective_temperature)

        # Prepare messages
        messages = []
        if system_prompt:
            messages.append({"role": "system", "content": system_prompt})

        # Prepare user message with text and potentially images
        user_content = []
        user_content.append({"type": "text", "text": prompt})

        # Add images if provided and model supports vision
        if images and self._supports_vision(model_name):
            for image_path in images:
                try:
                    image_content = self._process_image(image_path)
                    if image_content:
                        user_content.append(image_content)
                except Exception as e:
                    logging.warning(f"Failed to process image {image_path}: {e}")
                    # Continue with other images and text
                    continue
        elif images and not self._supports_vision(model_name):
            logging.warning(f"Model {model_name} does not support images, ignoring {len(images)} image(s)")

        # Add user message
        if len(user_content) == 1:
            # Only text content, use simple string format for compatibility
            messages.append({"role": "user", "content": prompt})
        else:
            # Text + images, use content array format
            messages.append({"role": "user", "content": user_content})

        # Prepare completion parameters
        completion_params = {
            "model": model_name,
            "messages": messages,
        }

        # Check model capabilities once to determine parameter support
        resolved_model = self._resolve_model_name(model_name)

        # Use the effective temperature we calculated earlier
        if effective_temperature is not None:
            completion_params["temperature"] = effective_temperature
            supports_temperature = True
        else:
            # Model doesn't support temperature
            supports_temperature = False

        # Add max tokens if specified and model supports it
        # O3/O4 models that don't support temperature also don't support max_tokens
        if max_output_tokens and supports_temperature:
            completion_params["max_tokens"] = max_output_tokens

        # Add any additional OpenAI-specific parameters
        # Use capabilities to filter parameters for reasoning models
        for key, value in kwargs.items():
            if key in ["top_p", "frequency_penalty", "presence_penalty", "seed", "stop", "stream"]:
                # Reasoning models (those that don't support temperature) also don't support these parameters
                if not supports_temperature and key in ["top_p", "frequency_penalty", "presence_penalty"]:
                    continue  # Skip unsupported parameters for reasoning models
                completion_params[key] = value

<<<<<<< HEAD
        # Check if this is o3-pro and needs the responses endpoint
        if resolved_model == "o3-pro":
            # This model requires the /v1/responses endpoint
=======
        # Check if this is a model that requires the responses endpoint
        if resolved_model in {"o3-pro-2025-06-10", "codex-mini-latest"}:
            # These models require the /v1/responses endpoint
>>>>>>> b2969ad9
            # If it fails, we should not fall back to chat/completions
            return self._generate_with_responses_endpoint(
                model_name=resolved_model,
                messages=messages,
                temperature=temperature,
                max_output_tokens=max_output_tokens,
                **kwargs,
            )

        # Retry logic with progressive delays
        max_retries = 4  # Total of 4 attempts
        retry_delays = [1, 3, 5, 8]  # Progressive delays: 1s, 3s, 5s, 8s

        last_exception = None
        actual_attempts = 0

        for attempt in range(max_retries):
            actual_attempts = attempt + 1  # Convert from 0-based index to human-readable count
            try:
                # Generate completion
                response = self.client.chat.completions.create(**completion_params)

                # Extract content and usage
                content = response.choices[0].message.content
                usage = self._extract_usage(response)

                return ModelResponse(
                    content=content,
                    usage=usage,
                    model_name=model_name,
                    friendly_name=self.FRIENDLY_NAME,
                    provider=self.get_provider_type(),
                    metadata={
                        "finish_reason": response.choices[0].finish_reason,
                        "model": response.model,  # Actual model used
                        "id": response.id,
                        "created": response.created,
                    },
                )

            except Exception as e:
                last_exception = e

                # Check if this is a retryable error using structured error codes
                is_retryable = self._is_error_retryable(e)

                # If this is the last attempt or not retryable, give up
                if attempt == max_retries - 1 or not is_retryable:
                    break

                # Get progressive delay
                delay = retry_delays[attempt]

                # Log retry attempt
                logging.warning(
                    f"{self.FRIENDLY_NAME} error for model {model_name}, attempt {actual_attempts}/{max_retries}: {str(e)}. Retrying in {delay}s..."
                )
                time.sleep(delay)

        # If we get here, all retries failed
        error_msg = f"{self.FRIENDLY_NAME} API error for model {model_name} after {actual_attempts} attempt{'s' if actual_attempts > 1 else ''}: {str(last_exception)}"
        logging.error(error_msg)
        raise RuntimeError(error_msg) from last_exception

    def count_tokens(self, text: str, model_name: str) -> int:
        """Count tokens for the given text.

        Uses a layered approach:
        1. Try provider-specific token counting endpoint
        2. Try tiktoken for known model families
        3. Fall back to character-based estimation

        Args:
            text: Text to count tokens for
            model_name: Model name for tokenizer selection

        Returns:
            Estimated token count
        """
        # 1. Check if provider has a remote token counting endpoint
        if hasattr(self, "count_tokens_remote"):
            try:
                return self.count_tokens_remote(text, model_name)
            except Exception as e:
                logging.debug(f"Remote token counting failed: {e}")

        # 2. Try tiktoken for known models
        try:
            import tiktoken

            # Try to get encoding for the specific model
            try:
                encoding = tiktoken.encoding_for_model(model_name)
            except KeyError:
                encoding = tiktoken.get_encoding("cl100k_base")

            return len(encoding.encode(text))

        except (ImportError, Exception) as e:
            logging.debug(f"Tiktoken not available or failed: {e}")

        # 3. Fall back to character-based estimation
        logging.warning(
            f"No specific tokenizer available for '{model_name}'. "
            "Using character-based estimation (~4 chars per token)."
        )
        return len(text) // 4

    def validate_parameters(self, model_name: str, temperature: float, **kwargs) -> None:
        """Validate model parameters.

        For proxy providers, this may use generic capabilities.

        Args:
            model_name: Model to validate for
            temperature: Temperature to validate
            **kwargs: Additional parameters to validate
        """
        try:
            capabilities = self.get_capabilities(model_name)

            # Check if we're using generic capabilities
            if hasattr(capabilities, "_is_generic"):
                logging.debug(
                    f"Using generic parameter validation for {model_name}. Actual model constraints may differ."
                )

            # Validate temperature using parent class method
            super().validate_parameters(model_name, temperature, **kwargs)

        except Exception as e:
            # For proxy providers, we might not have accurate capabilities
            # Log warning but don't fail
            logging.warning(f"Parameter validation limited for {model_name}: {e}")

    def _extract_usage(self, response) -> dict[str, int]:
        """Extract token usage from OpenAI response.

        Args:
            response: OpenAI API response object

        Returns:
            Dictionary with usage statistics
        """
        usage = {}

        if hasattr(response, "usage") and response.usage:
            # Safely extract token counts with None handling
            usage["input_tokens"] = getattr(response.usage, "prompt_tokens", 0) or 0
            usage["output_tokens"] = getattr(response.usage, "completion_tokens", 0) or 0
            usage["total_tokens"] = getattr(response.usage, "total_tokens", 0) or 0

        return usage

    @abstractmethod
    def get_capabilities(self, model_name: str) -> ModelCapabilities:
        """Get capabilities for a specific model.

        Must be implemented by subclasses.
        """
        pass

    @abstractmethod
    def get_provider_type(self) -> ProviderType:
        """Get the provider type.

        Must be implemented by subclasses.
        """
        pass

    @abstractmethod
    def validate_model_name(self, model_name: str) -> bool:
        """Validate if the model name is supported.

        Must be implemented by subclasses.
        """
        pass

    def supports_thinking_mode(self, model_name: str) -> bool:
        """Check if the model supports extended thinking mode.

        Default is False for OpenAI-compatible providers.
        """
        return False

    def _supports_vision(self, model_name: str) -> bool:
        """Check if the model supports vision (image processing).

        Default implementation for OpenAI-compatible providers.
        Subclasses should override with specific model support.
        """
        # Common vision-capable models - only include models that actually support images
        vision_models = {
            "gpt-5",
            "gpt-5-mini",
            "gpt-4o",
            "gpt-4o-mini",
            "gpt-4-turbo",
            "gpt-4-vision-preview",
            "gpt-4.1-2025-04-14",
            "o3",
            "o3-mini",
            "o3-pro",
            "o4-mini",
            # Note: Claude models would be handled by a separate provider
        }
        supports = model_name.lower() in vision_models
        logging.debug(f"Model '{model_name}' vision support: {supports}")
        return supports

    def _is_error_retryable(self, error: Exception) -> bool:
        """Determine if an error should be retried based on structured error codes.

        Uses OpenAI API error structure instead of text pattern matching for reliability.

        Args:
            error: Exception from OpenAI API call

        Returns:
            True if error should be retried, False otherwise
        """
        error_str = str(error).lower()

        # Check for 429 errors first - these need special handling
        if "429" in error_str:
            # Try to extract structured error information
            error_type = None
            error_code = None

            # Parse structured error from OpenAI API response
            # Format: "Error code: 429 - {'error': {'type': 'tokens', 'code': 'rate_limit_exceeded', ...}}"
            try:
                import ast
                import json
                import re

                # Extract JSON part from error string using regex
                # Look for pattern: {...} (from first { to last })
                json_match = re.search(r"\{.*\}", str(error))
                if json_match:
                    json_like_str = json_match.group(0)

                    # First try: parse as Python literal (handles single quotes safely)
                    try:
                        error_data = ast.literal_eval(json_like_str)
                    except (ValueError, SyntaxError):
                        # Fallback: try JSON parsing with simple quote replacement
                        # (for cases where it's already valid JSON or simple replacements work)
                        json_str = json_like_str.replace("'", '"')
                        error_data = json.loads(json_str)

                    if "error" in error_data:
                        error_info = error_data["error"]
                        error_type = error_info.get("type")
                        error_code = error_info.get("code")

            except (json.JSONDecodeError, ValueError, SyntaxError, AttributeError):
                # Fall back to checking hasattr for OpenAI SDK exception objects
                if hasattr(error, "response") and hasattr(error.response, "json"):
                    try:
                        response_data = error.response.json()
                        if "error" in response_data:
                            error_info = response_data["error"]
                            error_type = error_info.get("type")
                            error_code = error_info.get("code")
                    except Exception:
                        pass

            # Determine if 429 is retryable based on structured error codes
            if error_type == "tokens":
                # Token-related 429s are typically non-retryable (request too large)
                logging.debug(f"Non-retryable 429: token-related error (type={error_type}, code={error_code})")
                return False
            elif error_code in ["invalid_request_error", "context_length_exceeded"]:
                # These are permanent failures
                logging.debug(f"Non-retryable 429: permanent failure (type={error_type}, code={error_code})")
                return False
            else:
                # Other 429s (like requests per minute) are retryable
                logging.debug(f"Retryable 429: rate limiting (type={error_type}, code={error_code})")
                return True

        # For non-429 errors, check if they're retryable
        retryable_indicators = [
            "timeout",
            "connection",
            "network",
            "temporary",
            "unavailable",
            "retry",
            "408",  # Request timeout
            "500",  # Internal server error
            "502",  # Bad gateway
            "503",  # Service unavailable
            "504",  # Gateway timeout
            "ssl",  # SSL errors
            "handshake",  # Handshake failures
        ]

        return any(indicator in error_str for indicator in retryable_indicators)

    def _process_image(self, image_path: str) -> Optional[dict]:
        """Process an image for OpenAI-compatible API."""
        try:
            if image_path.startswith("data:"):
                # Validate the data URL
                self.validate_image(image_path)
                # Handle data URL: data:image/png;base64,iVBORw0...
                return {"type": "image_url", "image_url": {"url": image_path}}
            else:
                # Use base class validation
                image_bytes, mime_type = self.validate_image(image_path)

                # Read and encode the image
                import base64

                image_data = base64.b64encode(image_bytes).decode()
                logging.debug(f"Processing image '{image_path}' as MIME type '{mime_type}'")

                # Create data URL for OpenAI API
                data_url = f"data:{mime_type};base64,{image_data}"

                return {"type": "image_url", "image_url": {"url": data_url}}

        except ValueError as e:
            logging.warning(str(e))
            return None
        except Exception as e:
            logging.error(f"Error processing image {image_path}: {e}")
            return None<|MERGE_RESOLUTION|>--- conflicted
+++ resolved
@@ -435,23 +435,15 @@
                 if is_retryable and attempt < max_retries - 1:
                     delay = retry_delays[attempt]
                     logging.warning(
-<<<<<<< HEAD
-                        f"Retryable error for o3-pro responses endpoint, attempt {actual_attempts}/{max_retries}: {str(e)}. Retrying in {delay}s..."
-=======
                         f"Retryable error for {model_name} responses endpoint, attempt {attempt + 1}/{max_retries}: {str(e)}. Retrying in {delay}s..."
->>>>>>> b2969ad9
                     )
                     time.sleep(delay)
                 else:
                     break
 
         # If we get here, all retries failed
-<<<<<<< HEAD
-        error_msg = f"o3-pro responses endpoint error after {actual_attempts} attempt{'s' if actual_attempts > 1 else ''}: {str(last_exception)}"
-=======
         actual_attempts = attempt + 1  # Convert from 0-based index to human-readable count
         error_msg = f"{model_name} responses endpoint error after {actual_attempts} attempt{'s' if actual_attempts > 1 else ''}: {str(last_exception)}"
->>>>>>> b2969ad9
         logging.error(error_msg)
         raise RuntimeError(error_msg) from last_exception
 
@@ -552,15 +544,9 @@
                     continue  # Skip unsupported parameters for reasoning models
                 completion_params[key] = value
 
-<<<<<<< HEAD
-        # Check if this is o3-pro and needs the responses endpoint
-        if resolved_model == "o3-pro":
-            # This model requires the /v1/responses endpoint
-=======
         # Check if this is a model that requires the responses endpoint
-        if resolved_model in {"o3-pro-2025-06-10", "codex-mini-latest"}:
             # These models require the /v1/responses endpoint
->>>>>>> b2969ad9
+        if resolved_model in {"o3-pro", "codex-mini-latest"}:
             # If it fails, we should not fall back to chat/completions
             return self._generate_with_responses_endpoint(
                 model_name=resolved_model,
