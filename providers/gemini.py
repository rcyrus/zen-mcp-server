"""Gemini model provider implementation."""

import base64
import logging
import time
from typing import TYPE_CHECKING, Optional

if TYPE_CHECKING:
    from tools.models import ToolModelCategory

from google import genai
from google.genai import types

from .base import ModelCapabilities, ModelProvider, ModelResponse, ProviderType, create_temperature_constraint

logger = logging.getLogger(__name__)


class GeminiModelProvider(ModelProvider):
    """Google Gemini model provider implementation."""

    # Model configurations using ModelCapabilities objects
    SUPPORTED_MODELS = {
        "gemini-2.5-pro": ModelCapabilities(
            provider=ProviderType.GOOGLE,
            model_name="gemini-2.5-pro",
            friendly_name="Gemini (Pro 2.5)",
            context_window=1_048_576,  # 1M tokens
            max_output_tokens=65_536,
            supports_extended_thinking=True,
            supports_system_prompts=True,
            supports_streaming=True,
            supports_function_calling=True,
            supports_json_mode=True,
            supports_images=True,  # Vision capability
            max_image_size_mb=32.0,  # Higher limit for Pro model
            supports_temperature=True,
            temperature_constraint=create_temperature_constraint("range"),
            max_thinking_tokens=32768,  # Max thinking tokens for Pro model
            description="Deep reasoning + thinking mode (1M context) - Complex problems, architecture, deep analysis",
            aliases=["pro", "gemini pro", "gemini-pro"],
        ),
        "gemini-2.0-flash": ModelCapabilities(
            provider=ProviderType.GOOGLE,
            model_name="gemini-2.0-flash",
            friendly_name="Gemini (Flash 2.0)",
            context_window=1_048_576,  # 1M tokens
            max_output_tokens=65_536,
            supports_extended_thinking=True,  # Experimental thinking mode
            supports_system_prompts=True,
            supports_streaming=True,
            supports_function_calling=True,
            supports_json_mode=True,
            supports_images=True,  # Vision capability
            max_image_size_mb=20.0,  # Conservative 20MB limit for reliability
            supports_temperature=True,
            temperature_constraint=create_temperature_constraint("range"),
            max_thinking_tokens=24576,  # Same as 2.5 flash for consistency
            description="Gemini 2.0 Flash (1M context) - Latest fast model with experimental thinking, supports audio/video input",
            aliases=["flash-2.0", "flash2"],
        ),
        "gemini-2.0-flash-lite": ModelCapabilities(
            provider=ProviderType.GOOGLE,
            model_name="gemini-2.0-flash-lite",
            friendly_name="Gemin (Flash Lite 2.0)",
            context_window=1_048_576,  # 1M tokens
            max_output_tokens=65_536,
            supports_extended_thinking=False,  # Not supported per user request
            supports_system_prompts=True,
            supports_streaming=True,
            supports_function_calling=True,
            supports_json_mode=True,
            supports_images=False,  # Does not support images
            max_image_size_mb=0.0,  # No image support
            supports_temperature=True,
            temperature_constraint=create_temperature_constraint("range"),
            description="Gemini 2.0 Flash Lite (1M context) - Lightweight fast model, text-only",
            aliases=["flashlite", "flash-lite"],
        ),
        "gemini-2.5-flash": ModelCapabilities(
            provider=ProviderType.GOOGLE,
            model_name="gemini-2.5-flash",
            friendly_name="Gemini (Flash 2.5)",
            context_window=1_048_576,  # 1M tokens
            max_output_tokens=65_536,
            supports_extended_thinking=True,
            supports_system_prompts=True,
            supports_streaming=True,
            supports_function_calling=True,
            supports_json_mode=True,
            supports_images=True,  # Vision capability
            max_image_size_mb=20.0,  # Conservative 20MB limit for reliability
            supports_temperature=True,
            temperature_constraint=create_temperature_constraint("range"),
            max_thinking_tokens=24576,  # Flash 2.5 thinking budget limit
            description="Ultra-fast (1M context) - Quick analysis, simple queries, rapid iterations",
            aliases=["flash", "flash2.5"],
        ),
    }

    # Thinking mode configurations - percentages of model's max_thinking_tokens
    # These percentages work across all models that support thinking
    THINKING_BUDGETS = {
        "minimal": 0.005,  # 0.5% of max - minimal thinking for fast responses
        "low": 0.08,  # 8% of max - light reasoning tasks
        "medium": 0.33,  # 33% of max - balanced reasoning (default)
        "high": 0.67,  # 67% of max - complex analysis
        "max": 1.0,  # 100% of max - full thinking budget
    }

    # Model-specific thinking token limits
    MAX_THINKING_TOKENS = {
        "gemini-2.0-flash": 24576,  # Same as 2.5 flash for consistency
        "gemini-2.0-flash-lite": 0,  # No thinking support
        "gemini-2.5-flash": 24576,  # Flash 2.5 thinking budget limit
        "gemini-2.5-pro": 32768,  # Pro 2.5 thinking budget limit
    }

    def __init__(self, api_key: str, **kwargs):
        """Initialize Gemini provider with API key."""
        super().__init__(api_key, **kwargs)
        self._client = None
        self._token_counters = {}  # Cache for token counting

    @property
    def client(self):
        """Lazy initialization of Gemini client."""
        if self._client is None:
            self._client = genai.Client(api_key=self.api_key)
        return self._client

    def get_capabilities(self, model_name: str) -> ModelCapabilities:
        """Get capabilities for a specific Gemini model."""
        # Resolve shorthand
        resolved_name = self._resolve_model_name(model_name)

        if resolved_name not in self.SUPPORTED_MODELS:
            raise ValueError(f"Unsupported Gemini model: {model_name}")

        # Check if model is allowed by restrictions
        from utils.model_restrictions import get_restriction_service

        restriction_service = get_restriction_service()
        # IMPORTANT: Parameter order is (provider_type, model_name, original_name)
        # resolved_name is the canonical model name, model_name is the user input
        if not restriction_service.is_allowed(ProviderType.GOOGLE, resolved_name, model_name):
            raise ValueError(f"Gemini model '{resolved_name}' is not allowed by restriction policy.")

        # Return the ModelCapabilities object directly from SUPPORTED_MODELS
        return self.SUPPORTED_MODELS[resolved_name]

    def generate_content(
        self,
        prompt: str,
        model_name: str,
        system_prompt: Optional[str] = None,
        temperature: float = 0.3,
        max_output_tokens: Optional[int] = None,
        thinking_mode: str = "medium",
        images: Optional[list[str]] = None,
        **kwargs,
    ) -> ModelResponse:
        """Generate content using Gemini model."""
        # Validate parameters
        resolved_name = self._resolve_model_name(model_name)
        self.validate_parameters(model_name, temperature)

        # Prepare content parts (text and potentially images)
        parts = []

        # Add system and user prompts as text
        if system_prompt:
            full_prompt = f"{system_prompt}\n\n{prompt}"
        else:
            full_prompt = prompt

        parts.append({"text": full_prompt})

        # Add images if provided and model supports vision
        if images and self._supports_vision(resolved_name):
            for image_path in images:
                try:
                    image_part = self._process_image(image_path)
                    if image_part:
                        parts.append(image_part)
                except Exception as e:
                    logger.warning(f"Failed to process image {image_path}: {e}")
                    # Continue with other images and text
                    continue
        elif images and not self._supports_vision(resolved_name):
            logger.warning(f"Model {resolved_name} does not support images, ignoring {len(images)} image(s)")

        # Create contents structure
        contents = self._build_contents(parts)

        # Prepare generation config
        generation_config = types.GenerateContentConfig(
            temperature=temperature,
            candidate_count=1,
        )

        # Add max output tokens if specified
        if max_output_tokens:
            generation_config.max_output_tokens = max_output_tokens

        # Add thinking configuration for models that support it
        capabilities = self.get_capabilities(model_name)
        if capabilities.supports_extended_thinking and thinking_mode in self.THINKING_BUDGETS:
            # Get model's max thinking tokens and calculate actual budget
            model_config = self.SUPPORTED_MODELS.get(resolved_name)
            if model_config and model_config.max_thinking_tokens > 0:
                max_thinking_tokens = model_config.max_thinking_tokens
                actual_thinking_budget = int(max_thinking_tokens * self.THINKING_BUDGETS[thinking_mode])
                generation_config.thinking_config = types.ThinkingConfig(thinking_budget=actual_thinking_budget)

        # Retry logic with progressive delays
        max_retries = 4  # Total of 4 attempts
        retry_delays = [1, 3, 5, 8]  # Progressive delays: 1s, 3s, 5s, 8s

        last_exception = None

        for attempt in range(max_retries):
            try:
                # Generate content
                response = self.client.models.generate_content(
                    model=resolved_name,
                    contents=contents,
                    config=generation_config,
                )

                # Extract usage information if available
                usage = self._extract_usage(response)

                return self._build_response(response, resolved_name, thinking_mode, capabilities, usage)

            except Exception as e:
                last_exception = e

                # Check if this is a retryable error using structured error codes
                is_retryable = self._is_error_retryable(e)

                # If this is the last attempt or not retryable, give up
                if attempt == max_retries - 1 or not is_retryable:
                    break

                # Get progressive delay
                delay = retry_delays[attempt]

                # Log retry attempt
                logger.warning(
                    f"Gemini API error for model {resolved_name}, attempt {attempt + 1}/{max_retries}: {str(e)}. Retrying in {delay}s..."
                )
                time.sleep(delay)

        # If we get here, all retries failed
        actual_attempts = attempt + 1  # Convert from 0-based index to human-readable count
        error_msg = f"Gemini API error for model {resolved_name} after {actual_attempts} attempt{'s' if actual_attempts > 1 else ''}: {str(last_exception)}"
        raise RuntimeError(error_msg) from last_exception

    def count_tokens(self, text: str, model_name: str) -> int:
        """Count tokens for the given text using Gemini's tokenizer."""
        self._resolve_model_name(model_name)

        # For now, use a simple estimation
        # TODO: Use actual Gemini tokenizer when available in SDK
        # Rough estimation: ~4 characters per token for English text
        return len(text) // 4

    def get_provider_type(self) -> ProviderType:
        """Get the provider type."""
        return ProviderType.GOOGLE

    def validate_model_name(self, model_name: str) -> bool:
        """Validate if the model name is supported and allowed."""
        resolved_name = self._resolve_model_name(model_name)

        # First check if model is supported
        if resolved_name not in self.SUPPORTED_MODELS:
            return False

        # Then check if model is allowed by restrictions
        from utils.model_restrictions import get_restriction_service

        restriction_service = get_restriction_service()
        # IMPORTANT: Parameter order is (provider_type, model_name, original_name)
        # resolved_name is the canonical model name, model_name is the user input
        if not restriction_service.is_allowed(ProviderType.GOOGLE, resolved_name, model_name):
            logger.debug(f"Gemini model '{model_name}' -> '{resolved_name}' blocked by restrictions")
            return False

        return True

    def supports_thinking_mode(self, model_name: str) -> bool:
        """Check if the model supports extended thinking mode."""
        capabilities = self.get_capabilities(model_name)
        return capabilities.supports_extended_thinking

    def get_thinking_budget(self, model_name: str, thinking_mode: str) -> int:
        """Get actual thinking token budget for a model and thinking mode."""
        resolved_name = self._resolve_model_name(model_name)
        model_config = self.SUPPORTED_MODELS.get(resolved_name)

        if not model_config or not model_config.supports_extended_thinking:
            return 0

        if thinking_mode not in self.THINKING_BUDGETS:
            return 0

        max_thinking_tokens = model_config.max_thinking_tokens
        if max_thinking_tokens == 0:
            return 0

        return int(max_thinking_tokens * self.THINKING_BUDGETS[thinking_mode])

    def _extract_usage(self, response) -> dict[str, int]:
        """Extract token usage from Gemini response."""
        usage = {}

        # Try to extract usage metadata from response
        # Note: The actual structure depends on the SDK version and response format
        if hasattr(response, "usage_metadata"):
            metadata = response.usage_metadata

            # Extract token counts with explicit None checks
            input_tokens = None
            output_tokens = None

            if hasattr(metadata, "prompt_token_count"):
                value = metadata.prompt_token_count
                if value is not None:
                    input_tokens = value
                    usage["input_tokens"] = value

            if hasattr(metadata, "candidates_token_count"):
                value = metadata.candidates_token_count
                if value is not None:
                    output_tokens = value
                    usage["output_tokens"] = value

            # Calculate total only if both values are available and valid
            if input_tokens is not None and output_tokens is not None:
                usage["total_tokens"] = input_tokens + output_tokens

        return usage

    def _supports_vision(self, model_name: str) -> bool:
        """Check if the model supports vision (image processing)."""
        # Gemini 2.5 models support vision
        vision_models = {
            "gemini-2.5-flash",
            "gemini-2.5-pro",
            "gemini-2.0-flash",
            "gemini-1.5-pro",
            "gemini-1.5-flash",
        }
        return model_name in vision_models

    def _is_error_retryable(self, error: Exception) -> bool:
        """Determine if an error should be retried based on structured error codes.

        Uses Gemini API error structure instead of text pattern matching for reliability.

        Args:
            error: Exception from Gemini API call

        Returns:
            True if error should be retried, False otherwise
        """
        error_str = str(error).lower()

        # Check for 429 errors first - these need special handling
        if "429" in error_str or "quota" in error_str or "resource_exhausted" in error_str:
            # For Gemini, check for specific non-retryable error indicators
            # These typically indicate permanent failures or quota/size limits
            non_retryable_indicators = [
                "quota exceeded",
                "resource exhausted",
                "context length",
                "token limit",
                "request too large",
                "invalid request",
                "quota_exceeded",
                "resource_exhausted",
            ]

            # Also check if this is a structured error from Gemini SDK
            try:
                # Try to access error details if available
                if hasattr(error, "details") or hasattr(error, "reason"):
                    # Gemini API errors may have structured details
                    error_details = getattr(error, "details", "") or getattr(error, "reason", "")
                    error_details_str = str(error_details).lower()

                    # Check for non-retryable error codes/reasons
                    if any(indicator in error_details_str for indicator in non_retryable_indicators):
                        logger.debug(f"Non-retryable Gemini error: {error_details}")
                        return False
            except Exception:
                pass

            # Check main error string for non-retryable patterns
            if any(indicator in error_str for indicator in non_retryable_indicators):
                logger.debug(f"Non-retryable Gemini error based on message: {error_str[:200]}...")
                return False

            # If it's a 429/quota error but doesn't match non-retryable patterns, it might be retryable rate limiting
            logger.debug(f"Retryable Gemini rate limiting error: {error_str[:100]}...")
            return True

        # For non-429 errors, check if they're retryable
        retryable_indicators = [
            "timeout",
            "connection",
            "network",
            "temporary",
            "unavailable",
            "retry",
            "internal error",
            "408",  # Request timeout
            "500",  # Internal server error
            "502",  # Bad gateway
            "503",  # Service unavailable
            "504",  # Gateway timeout
            "ssl",  # SSL errors
            "handshake",  # Handshake failures
        ]

        return any(indicator in error_str for indicator in retryable_indicators)

    def _build_contents(self, parts: list[dict]) -> list[dict]:
        """Build contents structure for API request.

        Template method that subclasses can override to customize the content structure.
        For example, Vertex AI requires a "role" field while direct Gemini API does not.

        Args:
            parts: List of content parts (text, images, etc.)

        Returns:
            List of content dictionaries structured for the specific API
        """
        return [{"parts": parts}]

    def _build_response(
        self, response, model_name: str, thinking_mode: str, capabilities, usage: dict
    ) -> ModelResponse:
        """Build response object from API response.

        Template method that subclasses can override to customize response formatting.
        Subclasses can modify metadata, provider information, or other response details.

        Args:
            response: Raw API response object
            model_name: Name of the model used
            thinking_mode: Thinking mode configuration
            capabilities: Model capabilities object
            usage: Token usage information

        Returns:
            ModelResponse object with standardized format
        """
        return ModelResponse(
            content=response.text,
            usage=usage,
            model_name=model_name,
            friendly_name="Gemini",
            provider=ProviderType.GOOGLE,
            metadata={
                "thinking_mode": thinking_mode if capabilities.supports_extended_thinking else None,
                "finish_reason": (
                    getattr(response.candidates[0], "finish_reason", "STOP") if response.candidates else "STOP"
                ),
            },
        )

    def _process_image(self, image_path: str) -> Optional[dict]:
        """Process an image for Gemini API."""
        try:
            # Use base class validation
            image_bytes, mime_type = self.validate_image(image_path)

            # For data URLs, extract the base64 data directly
            if image_path.startswith("data:"):
                # Extract base64 data from data URL
                _, data = image_path.split(",", 1)
                return {"inline_data": {"mime_type": mime_type, "data": data}}
            else:
                # For file paths, encode the bytes
                image_data = base64.b64encode(image_bytes).decode()
                return {"inline_data": {"mime_type": mime_type, "data": image_data}}

        except ValueError as e:
            logger.warning(str(e))
            return None
        except Exception as e:
            logger.error(f"Error processing image {image_path}: {e}")
<<<<<<< HEAD
            return None

    def get_preferred_model(self, category: "ToolModelCategory", allowed_models: list[str]) -> Optional[str]:
        """Get Gemini's preferred model for a given category from allowed models.

        Args:
            category: The tool category requiring a model
            allowed_models: Pre-filtered list of models allowed by restrictions

        Returns:
            Preferred model name or None
        """
        from tools.models import ToolModelCategory

        if not allowed_models:
            return None

        # Helper to find best model from candidates
        def find_best(candidates: list[str]) -> Optional[str]:
            """Return best model from candidates (sorted for consistency)."""
            return sorted(candidates, reverse=True)[0] if candidates else None

        if category == ToolModelCategory.EXTENDED_REASONING:
            # For extended reasoning, prefer models with thinking support
            # First try Pro models that support thinking
            pro_thinking = [
                m
                for m in allowed_models
                if "pro" in m and m in self.SUPPORTED_MODELS and self.SUPPORTED_MODELS[m].supports_extended_thinking
            ]
            if pro_thinking:
                return find_best(pro_thinking)

            # Then any model that supports thinking
            any_thinking = [
                m
                for m in allowed_models
                if m in self.SUPPORTED_MODELS and self.SUPPORTED_MODELS[m].supports_extended_thinking
            ]
            if any_thinking:
                return find_best(any_thinking)

            # Finally, just prefer Pro models even without thinking
            pro_models = [m for m in allowed_models if "pro" in m]
            if pro_models:
                return find_best(pro_models)

        elif category == ToolModelCategory.FAST_RESPONSE:
            # Prefer Flash models for speed
            flash_models = [m for m in allowed_models if "flash" in m]
            if flash_models:
                return find_best(flash_models)

        # Default for BALANCED or as fallback
        # Prefer Flash for balanced use, then Pro, then anything
        flash_models = [m for m in allowed_models if "flash" in m]
        if flash_models:
            return find_best(flash_models)

        pro_models = [m for m in allowed_models if "pro" in m]
        if pro_models:
            return find_best(pro_models)

        # Ultimate fallback to best available model
        return find_best(allowed_models)
=======
            return None
>>>>>>> b2969ad9
<|MERGE_RESOLUTION|>--- conflicted
+++ resolved
@@ -494,7 +494,6 @@
             return None
         except Exception as e:
             logger.error(f"Error processing image {image_path}: {e}")
-<<<<<<< HEAD
             return None
 
     def get_preferred_model(self, category: "ToolModelCategory", allowed_models: list[str]) -> Optional[str]:
@@ -559,7 +558,4 @@
             return find_best(pro_models)
 
         # Ultimate fallback to best available model
-        return find_best(allowed_models)
-=======
-            return None
->>>>>>> b2969ad9
+        return find_best(allowed_models)