--- conflicted
+++ resolved
@@ -130,8 +130,6 @@
         """
         logging.debug(f"get_provider_for_model called with model_name='{model_name}'")
 
-<<<<<<< HEAD
-=======
         # Define explicit provider priority order
         # Native APIs first, then custom endpoints, then catch-all providers
         PROVIDER_PRIORITY_ORDER = [
@@ -147,7 +145,6 @@
             ProviderType.OPENROUTER,  # Catch-all for cloud models
         ]
 
->>>>>>> b2969ad9
         # Check providers in priority order
         instance = cls()
         logging.debug(f"Registry instance: {instance}")
@@ -286,47 +283,6 @@
         Returns:
             List of model names that are both supported and allowed
         """
-        from utils.model_restrictions import get_restriction_service
-
-        restriction_service = get_restriction_service()
-
-        allowed_models = []
-
-        # Get the provider's supported models
-        try:
-            # Use list_models to get all supported models (handles both regular and custom providers)
-            supported_models = provider.list_models(respect_restrictions=False)
-        except (NotImplementedError, AttributeError):
-            # Fallback to SUPPORTED_MODELS if list_models not implemented
-            try:
-                supported_models = list(provider.SUPPORTED_MODELS.keys())
-            except AttributeError:
-                supported_models = []
-
-        # Filter by restrictions
-        for model_name in supported_models:
-            if restriction_service.is_allowed(provider_type, model_name):
-                allowed_models.append(model_name)
-
-        return allowed_models
-
-    @classmethod
-    def get_preferred_fallback_model(cls, tool_category: Optional["ToolModelCategory"] = None) -> str:
-        """Get the preferred fallback model based on provider priority and tool category.
-
-        This method orchestrates model selection by:
-        1. Getting allowed models for each provider (respecting restrictions)
-        2. Asking providers for their preference from the allowed list
-        3. Falling back to first available model if no preference given
-
-        Args:
-            tool_category: Optional category to influence model selection
-
-        Returns:
-            Model name string for fallback use
-        """
-<<<<<<< HEAD
-=======
         # ---------------------------------------------------------------------------------
         # NEW: Respect user-specified CUSTOM_MODEL_NAME environment variable
         # ---------------------------------------------------------------------------------
@@ -346,7 +302,45 @@
                 return custom_env_model
 
         # Import here to avoid circular import
->>>>>>> b2969ad9
+        from tools.models import ToolModelCategory
+
+        restriction_service = get_restriction_service()
+
+        allowed_models = []
+
+        # Get the provider's supported models
+        try:
+            # Use list_models to get all supported models (handles both regular and custom providers)
+            supported_models = provider.list_models(respect_restrictions=False)
+        except (NotImplementedError, AttributeError):
+            # Fallback to SUPPORTED_MODELS if list_models not implemented
+            try:
+                supported_models = list(provider.SUPPORTED_MODELS.keys())
+            except AttributeError:
+                supported_models = []
+
+        # Filter by restrictions
+        for model_name in supported_models:
+            if restriction_service.is_allowed(provider_type, model_name):
+                allowed_models.append(model_name)
+
+        return allowed_models
+
+    @classmethod
+    def get_preferred_fallback_model(cls, tool_category: Optional["ToolModelCategory"] = None) -> str:
+        """Get the preferred fallback model based on provider priority and tool category.
+
+        This method orchestrates model selection by:
+        1. Getting allowed models for each provider (respecting restrictions)
+        2. Asking providers for their preference from the allowed list
+        3. Falling back to first available model if no preference given
+
+        Args:
+            tool_category: Optional category to influence model selection
+
+        Returns:
+            Model name string for fallback use
+        """
         from tools.models import ToolModelCategory
 
         effective_category = tool_category or ToolModelCategory.BALANCED
