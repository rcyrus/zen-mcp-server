"""Base model provider interface and data classes."""

import base64
import binascii
import logging
import os
from abc import ABC, abstractmethod
from dataclasses import dataclass, field
from enum import Enum
from typing import Any, Optional

from utils.file_types import IMAGES, get_image_mime_type

logger = logging.getLogger(__name__)


class ProviderType(Enum):
    """Supported model provider types."""

    GOOGLE = "google"
    OPENAI = "openai"
    XAI = "xai"
    OPENROUTER = "openrouter"
    CUSTOM = "custom"
    DIAL = "dial"
<<<<<<< HEAD
    VERTEX_AI = "vertex_ai"
=======
    MOONSHOT = "moonshot"
    GROQ = "groq"
>>>>>>> b9e1b0bb


class TemperatureConstraint(ABC):
    """Abstract base class for temperature constraints."""

    @abstractmethod
    def validate(self, temperature: float) -> bool:
        """Check if temperature is valid."""
        pass

    @abstractmethod
    def get_corrected_value(self, temperature: float) -> float:
        """Get nearest valid temperature."""
        pass

    @abstractmethod
    def get_description(self) -> str:
        """Get human-readable description of constraint."""
        pass

    @abstractmethod
    def get_default(self) -> float:
        """Get model's default temperature."""
        pass


class FixedTemperatureConstraint(TemperatureConstraint):
    """For models that only support one temperature value (e.g., O3)."""

    def __init__(self, value: float):
        self.value = value

    def validate(self, temperature: float) -> bool:
        return abs(temperature - self.value) < 1e-6  # Handle floating point precision

    def get_corrected_value(self, temperature: float) -> float:
        return self.value

    def get_description(self) -> str:
        return f"Only supports temperature={self.value}"

    def get_default(self) -> float:
        return self.value


class RangeTemperatureConstraint(TemperatureConstraint):
    """For models supporting continuous temperature ranges."""

    def __init__(self, min_temp: float, max_temp: float, default: float = None):
        self.min_temp = min_temp
        self.max_temp = max_temp
        self.default_temp = default or (min_temp + max_temp) / 2

    def validate(self, temperature: float) -> bool:
        return self.min_temp <= temperature <= self.max_temp

    def get_corrected_value(self, temperature: float) -> float:
        return max(self.min_temp, min(self.max_temp, temperature))

    def get_description(self) -> str:
        return f"Supports temperature range [{self.min_temp}, {self.max_temp}]"

    def get_default(self) -> float:
        return self.default_temp


class DiscreteTemperatureConstraint(TemperatureConstraint):
    """For models supporting only specific temperature values."""

    def __init__(self, allowed_values: list[float], default: float = None):
        self.allowed_values = sorted(allowed_values)
        self.default_temp = default or allowed_values[len(allowed_values) // 2]

    def validate(self, temperature: float) -> bool:
        return any(abs(temperature - val) < 1e-6 for val in self.allowed_values)

    def get_corrected_value(self, temperature: float) -> float:
        return min(self.allowed_values, key=lambda x: abs(x - temperature))

    def get_description(self) -> str:
        return f"Supports temperatures: {self.allowed_values}"

    def get_default(self) -> float:
        return self.default_temp


def create_temperature_constraint(constraint_type: str) -> TemperatureConstraint:
    """Create temperature constraint object from configuration string.

    Args:
        constraint_type: Type of constraint ("fixed", "range", "discrete")

    Returns:
        TemperatureConstraint object based on configuration
    """
    if constraint_type == "fixed":
        # Fixed temperature models (O3/O4) only support temperature=1.0
        return FixedTemperatureConstraint(1.0)
    elif constraint_type == "discrete":
        # For models with specific allowed values - using common OpenAI values as default
        return DiscreteTemperatureConstraint([0.0, 0.3, 0.7, 1.0, 1.5, 2.0], 0.7)
    else:
        # Default range constraint (for "range" or None)
        return RangeTemperatureConstraint(0.0, 2.0, 0.7)


@dataclass
class ModelCapabilities:
    """Capabilities and constraints for a specific model."""

    provider: ProviderType
    model_name: str
    friendly_name: str  # Human-friendly name like "Gemini" or "OpenAI"
    context_window: int  # Total context window size in tokens
    max_output_tokens: int  # Maximum output tokens per request
    supports_extended_thinking: bool = False
    supports_system_prompts: bool = True
    supports_streaming: bool = True
    supports_function_calling: bool = False
    supports_images: bool = False  # Whether model can process images
    max_image_size_mb: float = 0.0  # Maximum total size for all images in MB
    supports_temperature: bool = True  # Whether model accepts temperature parameter in API calls

    # Additional fields for comprehensive model information
    description: str = ""  # Human-readable description of the model
    aliases: list[str] = field(default_factory=list)  # Alternative names/shortcuts for the model

    # JSON mode support (for providers that support structured output)
    supports_json_mode: bool = False

    # Thinking mode support (for models with thinking capabilities)
    max_thinking_tokens: int = 0  # Maximum thinking tokens for extended reasoning models

    # Custom model flag (for models that only work with custom endpoints)
    is_custom: bool = False  # Whether this model requires custom API endpoints

    # Temperature constraint object - preferred way to define temperature limits
    temperature_constraint: TemperatureConstraint = field(
        default_factory=lambda: RangeTemperatureConstraint(0.0, 2.0, 0.7)
    )

    # Backward compatibility property for existing code
    @property
    def temperature_range(self) -> tuple[float, float]:
        """Backward compatibility for existing code that uses temperature_range."""
        if isinstance(self.temperature_constraint, RangeTemperatureConstraint):
            return (self.temperature_constraint.min_temp, self.temperature_constraint.max_temp)
        elif isinstance(self.temperature_constraint, FixedTemperatureConstraint):
            return (self.temperature_constraint.value, self.temperature_constraint.value)
        elif isinstance(self.temperature_constraint, DiscreteTemperatureConstraint):
            values = self.temperature_constraint.allowed_values
            return (min(values), max(values))
        return (0.0, 2.0)  # Fallback


@dataclass
class ModelResponse:
    """Response from a model provider."""

    content: str
    usage: dict[str, int] = field(default_factory=dict)  # input_tokens, output_tokens, total_tokens
    model_name: str = ""
    friendly_name: str = ""  # Human-friendly name like "Gemini" or "OpenAI"
    provider: ProviderType = ProviderType.GOOGLE
    metadata: dict[str, Any] = field(default_factory=dict)  # Provider-specific metadata

    @property
    def total_tokens(self) -> int:
        """Get total tokens used."""
        return self.usage.get("total_tokens", 0)


class ModelProvider(ABC):
    """Abstract base class for model providers."""

    # All concrete providers must define their supported models
    SUPPORTED_MODELS: dict[str, Any] = {}

    # Default maximum image size in MB
    DEFAULT_MAX_IMAGE_SIZE_MB = 20.0

    def __init__(self, api_key: str, **kwargs):
        """Initialize the provider with API key and optional configuration."""
        self.api_key = api_key
        self.config = kwargs

    @abstractmethod
    def get_capabilities(self, model_name: str) -> ModelCapabilities:
        """Get capabilities for a specific model."""
        pass

    @abstractmethod
    def generate_content(
        self,
        prompt: str,
        model_name: str,
        system_prompt: Optional[str] = None,
        temperature: float = 0.7,
        max_output_tokens: Optional[int] = None,
        **kwargs,
    ) -> ModelResponse:
        """Generate content using the model.

        Args:
            prompt: User prompt to send to the model
            model_name: Name of the model to use
            system_prompt: Optional system prompt for model behavior
            temperature: Sampling temperature (0-2)
            max_output_tokens: Maximum tokens to generate
            **kwargs: Provider-specific parameters

        Returns:
            ModelResponse with generated content and metadata
        """
        pass

    @abstractmethod
    def count_tokens(self, text: str, model_name: str) -> int:
        """Count tokens for the given text using the specified model's tokenizer."""
        pass

    @abstractmethod
    def get_provider_type(self) -> ProviderType:
        """Get the provider type."""
        pass

    @abstractmethod
    def validate_model_name(self, model_name: str) -> bool:
        """Validate if the model name is supported by this provider."""
        pass

    def get_effective_temperature(self, model_name: str, requested_temperature: float) -> Optional[float]:
        """Get the effective temperature to use for a model given a requested temperature.

        This method handles:
        - Models that don't support temperature (returns None)
        - Fixed temperature models (returns the fixed value)
        - Clamping to min/max range for models with constraints

        Args:
            model_name: The model to get temperature for
            requested_temperature: The temperature requested by the user/tool

        Returns:
            The effective temperature to use, or None if temperature shouldn't be passed
        """
        try:
            capabilities = self.get_capabilities(model_name)

            # Check if model supports temperature at all
            if not capabilities.supports_temperature:
                return None

            # Get temperature range
            min_temp, max_temp = capabilities.temperature_range

            # Clamp to valid range
            if requested_temperature < min_temp:
                logger.debug(f"Clamping temperature from {requested_temperature} to {min_temp} for model {model_name}")
                return min_temp
            elif requested_temperature > max_temp:
                logger.debug(f"Clamping temperature from {requested_temperature} to {max_temp} for model {model_name}")
                return max_temp
            else:
                return requested_temperature

        except Exception as e:
            logger.debug(f"Could not determine effective temperature for {model_name}: {e}")
            # If we can't get capabilities, return the requested temperature
            return requested_temperature

    def validate_parameters(self, model_name: str, temperature: float, **kwargs) -> None:
        """Validate model parameters against capabilities.

        Raises:
            ValueError: If parameters are invalid
        """
        capabilities = self.get_capabilities(model_name)

        # Validate temperature
        min_temp, max_temp = capabilities.temperature_range
        if not min_temp <= temperature <= max_temp:
            raise ValueError(f"Temperature {temperature} out of range [{min_temp}, {max_temp}] for model {model_name}")

    @abstractmethod
    def supports_thinking_mode(self, model_name: str) -> bool:
        """Check if the model supports extended thinking mode."""
        pass

    def get_model_configurations(self) -> dict[str, ModelCapabilities]:
        """Get model configurations for this provider.

        This is a hook method that subclasses can override to provide
        their model configurations from different sources.

        Returns:
            Dictionary mapping model names to their ModelCapabilities objects
        """
        # Return SUPPORTED_MODELS if it exists (must contain ModelCapabilities objects)
        if hasattr(self, "SUPPORTED_MODELS"):
            return {k: v for k, v in self.SUPPORTED_MODELS.items() if isinstance(v, ModelCapabilities)}
        return {}

    def get_all_model_aliases(self) -> dict[str, list[str]]:
        """Get all model aliases for this provider.

        This is a hook method that subclasses can override to provide
        aliases from different sources.

        Returns:
            Dictionary mapping model names to their list of aliases
        """
        # Default implementation extracts from ModelCapabilities objects
        aliases = {}
        for model_name, capabilities in self.get_model_configurations().items():
            if capabilities.aliases:
                aliases[model_name] = capabilities.aliases
        return aliases

    def _resolve_model_name(self, model_name: str) -> str:
        """Resolve model shorthand to full name.

        This implementation uses the hook methods to support different
        model configuration sources.

        Args:
            model_name: Model name that may be an alias

        Returns:
            Resolved model name
        """
        # Get model configurations from the hook method
        model_configs = self.get_model_configurations()

        # First check if it's already a base model name (case-sensitive exact match)
        if model_name in model_configs:
            return model_name

        # Check case-insensitively for both base models and aliases
        model_name_lower = model_name.lower()

        # Check base model names case-insensitively
        for base_model in model_configs:
            if base_model.lower() == model_name_lower:
                return base_model

        # Check aliases from the hook method
        all_aliases = self.get_all_model_aliases()
        for base_model, aliases in all_aliases.items():
            if any(alias.lower() == model_name_lower for alias in aliases):
                return base_model

        # If not found, return as-is
        return model_name

    def list_models(self, respect_restrictions: bool = True) -> list[str]:
        """Return a list of model names supported by this provider.

        This implementation uses the get_model_configurations() hook
        to support different model configuration sources.

        Args:
            respect_restrictions: Whether to apply provider-specific restriction logic.

        Returns:
            List of model names available from this provider
        """
        from utils.model_restrictions import get_restriction_service

        restriction_service = get_restriction_service() if respect_restrictions else None
        models = []

        # Get model configurations from the hook method
        model_configs = self.get_model_configurations()

        for model_name in model_configs:
            # Check restrictions if enabled
            if restriction_service and not restriction_service.is_allowed(self.get_provider_type(), model_name):
                continue

            # Add the base model
            models.append(model_name)

        # Get aliases from the hook method
        all_aliases = self.get_all_model_aliases()
        for model_name, aliases in all_aliases.items():
            # Only add aliases for models that passed restriction check
            if model_name in models:
                models.extend(aliases)

        return models

    def list_all_known_models(self) -> list[str]:
        """Return all model names known by this provider, including alias targets.

        This is used for validation purposes to ensure restriction policies
        can validate against both aliases and their target model names.

        Returns:
            List of all model names and alias targets known by this provider
        """
        all_models = set()

        # Get model configurations from the hook method
        model_configs = self.get_model_configurations()

        # Add all base model names
        for model_name in model_configs:
            all_models.add(model_name.lower())

        # Get aliases from the hook method and add them
        all_aliases = self.get_all_model_aliases()
        for _model_name, aliases in all_aliases.items():
            for alias in aliases:
                all_models.add(alias.lower())

        return list(all_models)

    def validate_image(self, image_path: str, max_size_mb: float = None) -> tuple[bytes, str]:
        """Provider-independent image validation.

        Args:
            image_path: Path to image file or data URL
            max_size_mb: Maximum allowed image size in MB (defaults to DEFAULT_MAX_IMAGE_SIZE_MB)

        Returns:
            Tuple of (image_bytes, mime_type)

        Raises:
            ValueError: If image is invalid

        Examples:
            # Validate a file path
            image_bytes, mime_type = provider.validate_image("/path/to/image.png")

            # Validate a data URL
            image_bytes, mime_type = provider.validate_image("data:image/png;base64,...")

            # Validate with custom size limit
            image_bytes, mime_type = provider.validate_image("/path/to/image.jpg", max_size_mb=10.0)
        """
        # Use default if not specified
        if max_size_mb is None:
            max_size_mb = self.DEFAULT_MAX_IMAGE_SIZE_MB

        if image_path.startswith("data:"):
            # Parse data URL: data:image/png;base64,iVBORw0...
            try:
                header, data = image_path.split(",", 1)
                mime_type = header.split(";")[0].split(":")[1]
            except (ValueError, IndexError) as e:
                raise ValueError(f"Invalid data URL format: {e}")

            # Validate MIME type using IMAGES constant
            valid_mime_types = [get_image_mime_type(ext) for ext in IMAGES]
            if mime_type not in valid_mime_types:
                raise ValueError(f"Unsupported image type: {mime_type}. Supported types: {', '.join(valid_mime_types)}")

            # Decode base64 data
            try:
                image_bytes = base64.b64decode(data)
            except binascii.Error as e:
                raise ValueError(f"Invalid base64 data: {e}")
        else:
            # Handle file path
            # Read file first to check if it exists
            try:
                with open(image_path, "rb") as f:
                    image_bytes = f.read()
            except FileNotFoundError:
                raise ValueError(f"Image file not found: {image_path}")
            except Exception as e:
                raise ValueError(f"Failed to read image file: {e}")

            # Validate extension
            ext = os.path.splitext(image_path)[1].lower()
            if ext not in IMAGES:
                raise ValueError(f"Unsupported image format: {ext}. Supported formats: {', '.join(sorted(IMAGES))}")

            # Get MIME type
            mime_type = get_image_mime_type(ext)

        # Validate size
        size_mb = len(image_bytes) / (1024 * 1024)
        if size_mb > max_size_mb:
            raise ValueError(f"Image too large: {size_mb:.1f}MB (max: {max_size_mb}MB)")

        return image_bytes, mime_type

    def close(self):
        """Clean up any resources held by the provider.

        Default implementation does nothing.
        Subclasses should override if they hold resources that need cleanup.
        """
        # Base implementation: no resources to clean up
        return<|MERGE_RESOLUTION|>--- conflicted
+++ resolved
@@ -23,12 +23,8 @@
     OPENROUTER = "openrouter"
     CUSTOM = "custom"
     DIAL = "dial"
-<<<<<<< HEAD
-    VERTEX_AI = "vertex_ai"
-=======
     MOONSHOT = "moonshot"
     GROQ = "groq"
->>>>>>> b9e1b0bb
 
 
 class TemperatureConstraint(ABC):
