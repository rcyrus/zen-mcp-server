# Zen MCP Server Environment Configuration
# Copy this file to .env and fill in your values

# API Keys - At least one is required
#
# IMPORTANT: Choose ONE approach:
# - Native APIs (Gemini/OpenAI/XAI) for direct access
# - DIAL for unified enterprise access
# - OpenRouter for unified cloud access
# Having multiple unified providers creates ambiguity about which serves each model.
#
# Option 1: Use native APIs (recommended for direct access)
# Get your Gemini API key from: https://makersuite.google.com/app/apikey
GEMINI_API_KEY=your_gemini_api_key_here

# Get your OpenAI API key from: https://platform.openai.com/api-keys
OPENAI_API_KEY=your_openai_api_key_here

# Optional: Use ChatGPT login tokens instead of OpenAI API key
# When enabled, the server will prioritize ChatGPT authentication tokens from ~/.codex/auth.json
# over the OPENAI_API_KEY above. This allows using your ChatGPT Pro subscription tokens.
# Requirements: 
#   - Valid ChatGPT Pro subscription with Codex access
#   - ~/.codex/auth.json file with valid tokens (access_token, account_id)
# Set to 'true' to enable, 'false' or leave empty to disable (default)
OPENAI_CHATGPT_LOGIN_MODE=false

# Get your X.AI API key from: https://console.x.ai/
XAI_API_KEY=your_xai_api_key_here

PERPLEXITY_API_KEY=your_perplexity_api_key_here
# Get your Perplexity API key from: https://www.perplexity.ai/settings/api
# Get your DIAL API key and configure host URL
# DIAL provides unified access to multiple AI models through a single API
DIAL_API_KEY=your_dial_api_key_here
# DIAL_API_HOST=https://core.dialx.ai        # Optional: Base URL without /openai suffix (auto-appended)
# DIAL_API_VERSION=2025-01-01-preview        # Optional: API version header for DIAL requests

# Option 2: Use OpenRouter for access to multiple models through one API
# Get your OpenRouter API key from: https://openrouter.ai/
# If using OpenRouter, comment out the native API keys above
OPENROUTER_API_KEY=your_openrouter_api_key_here

# Option 3: Use custom API endpoints for local models (Ollama, vLLM, LM Studio, etc.)
# CUSTOM_API_URL=http://localhost:11434/v1  # Ollama example
# CUSTOM_API_KEY=                                      # Empty for Ollama (no auth needed)
# CUSTOM_MODEL_NAME=llama3.2                          # Default model name
# Optional custom timeouts (seconds) for custom endpoints
# CUSTOM_CONNECT_TIMEOUT=60
# CUSTOM_READ_TIMEOUT=1800
# CUSTOM_WRITE_TIMEOUT=1800
# CUSTOM_POOL_TIMEOUT=1800

# Vertex AI (optional, for Gemini via Vertex)
# If set, Vertex AI provider will be available
# VERTEX_PROJECT_ID=
# VERTEX_REGION=us-central1

# Optional: Default model to use
<<<<<<< HEAD
# Options: 'auto' (Claude picks best model), 'pro', 'flash', 'o3', 'o3-mini', 'o4-mini',
#          'gpt-5', 'gpt-5-mini', 'grok', 'opus-4', 'sonnet-4', or any DIAL model if DIAL is configured
=======
# Options: 'auto' (Claude picks best model), 'pro', 'flash', 'o3', 'o3-mini', 'o4-mini', 'o4-mini-high',
#          'gpt-5', 'gpt-5-mini', 'grok', 'opus-4.1', 'sonnet-4.1', or any DIAL model if DIAL is configured
>>>>>>> 4c87afd4
# When set to 'auto', Claude will select the best model for each task
# Defaults to 'auto' if not specified
DEFAULT_MODEL=auto

# Optional: Default thinking mode for ThinkDeep tool
# NOTE: Only applies to models that support extended thinking (e.g., Gemini 2.5 Pro, GPT-5 models)
#       Flash models (2.0) will use system prompt engineering instead
# Token consumption per mode:
#   minimal: 128 tokens   - Quick analysis, fastest response
#   low:     2,048 tokens - Light reasoning tasks  
#   medium:  8,192 tokens - Balanced reasoning (good for most cases)
#   high:    16,384 tokens - Complex analysis (recommended for thinkdeep)
#   max:     32,768 tokens - Maximum reasoning depth, slowest but most thorough
# Defaults to 'high' if not specified
DEFAULT_THINKING_MODE_THINKDEEP=high

# Optional: Model usage restrictions
# Limit which models can be used from each provider for cost control, compliance, or standardization
# Format: Comma-separated list of allowed model names (case-insensitive, whitespace tolerant)
# Empty or unset = all models allowed (default behavior)
# If you want to disable a provider entirely, don't set its API key
#
# Supported OpenAI models:
#   - o3                  (200K context, high reasoning)
#   - o3-mini             (200K context, balanced)
#   - o3-pro              (200K context, professional-grade reasoning)
#   - o4-mini             (200K context, latest balanced, temperature fixed)
#   - gpt-4.1             (1M context, advanced reasoning)
#   - gpt-4.1-mini        (1M context, efficient variant)
#   - codex-mini-latest   (200K context, code-focused)
#   - gpt-5               (400K context, 128K output, reasoning tokens)
#   - gpt-5-mini          (400K context, 128K output, reasoning tokens)
#   - gpt-5-nano          (400K context, 128K output, reasoning tokens)
#   - Aliases: mini (gpt-5-mini), o3mini (o3-mini), o4mini (o4-mini), gpt5 (gpt-5), gpt5mini (gpt-5-mini)
#
# Supported Google/Gemini models:
#   - gemini-2.5-flash   (1M context, fast, supports thinking)
#   - gemini-2.5-pro     (1M context, powerful, supports thinking)
#   - flash              (shorthand for gemini-2.5-flash)
#   - pro                (shorthand for gemini-2.5-pro)
#
# Supported X.AI GROK models:
#   - grok-3          (131K context, advanced reasoning)
#   - grok-3-fast     (131K context, higher performance but more expensive)
#   - grok-4          (256K context, latest generation with multimodal capabilities)
#   - grok            (shorthand for grok-4)
#   - grok3           (shorthand for grok-3)
#   - grok4           (shorthand for grok-4)
#   - grokfast        (shorthand for grok-3-fast)
#
# Supported Perplexity models:
#   - sonar                 (127K context, fast search-augmented model)
#   - sonar-pro             (127K context, high-quality search-augmented model)
#   - sonar-reasoning       (127K context, reasoning with search capabilities)
#   - sonar-reasoning-pro   (127K context, advanced reasoning with search - enterprise)
#   - sonar-deep-research   (127K context, deep research for comprehensive analysis)
#   - r1-1776               (127K context, DeepSeek R1 post-trained, offline no search)
#   - perplexity                (shorthand for sonar)
#   - perplexity-pro            (shorthand for sonar-pro)
#   - perplexity-reasoning      (shorthand for sonar-reasoning)
#   - perplexity-reasoning-pro  (shorthand for sonar-reasoning-pro)
#   - deep-research             (shorthand for sonar-deep-research)
#   - r1                        (shorthand for r1-1776)
#
# Supported DIAL models (when available in your DIAL deployment):
#   - o3-2025-04-16   (200K context, latest O3 release)
#   - o4-mini-2025-04-16 (200K context, latest O4 mini)
#   - o3              (shorthand for o3-2025-04-16)
#   - o4-mini         (shorthand for o4-mini-2025-04-16)
#   - anthropic.claude-sonnet-4.1-20250805-v1:0 (200K context, Claude 4.1 Sonnet)
#   - anthropic.claude-sonnet-4.1-20250805-v1:0-with-thinking (200K context, Claude 4.1 Sonnet with thinking mode)
#   - anthropic.claude-opus-4.1-20250805-v1:0 (200K context, Claude 4.1 Opus)
#   - anthropic.claude-opus-4.1-20250805-v1:0-with-thinking (200K context, Claude 4.1 Opus with thinking mode)
#   - sonnet-4.1        (shorthand for Claude 4.1 Sonnet)
#   - sonnet-4.1-thinking (shorthand for Claude 4.1 Sonnet with thinking)
#   - opus-4.1          (shorthand for Claude 4.1 Opus)
#   - opus-4.1-thinking (shorthand for Claude 4.1 Opus with thinking)
#   - gemini-2.5-pro-preview-03-25-google-search (1M context, with Google Search)
#   - gemini-2.5-pro-preview-05-06 (1M context, latest preview)
#   - gemini-2.5-flash-preview-05-20 (1M context, latest flash preview)
#   - gemini-2.5-pro  (shorthand for gemini-2.5-pro-preview-05-06)
#   - gemini-2.5-pro-search (shorthand for gemini-2.5-pro-preview-03-25-google-search)
#   - gemini-2.5-flash (shorthand for gemini-2.5-flash-preview-05-20)
#
# Examples:
<<<<<<< HEAD
#   PERPLEXITY_ALLOWED_MODELS=sonar,sonar-pro     # Only allow basic Sonar models
#   PERPLEXITY_ALLOWED_MODELS=sonar-reasoning,sonar-deep-research # Only reasoning models
#   DIAL_ALLOWED_MODELS=opus-4-thinking,sonnet-4-thinking # Only Claude 4 with thinking mode
#   DIAL_ALLOWED_MODELS=gemini-2.5-pro,gemini-2.5-flash   # Only Gemini 2.5 models via DIAL
=======
#   OPENAI_ALLOWED_MODELS=o3-mini,o4-mini,mini  # Only allow mini models (cost control)
#   GOOGLE_ALLOWED_MODELS=flash                  # Only allow Flash (fast responses)
#   XAI_ALLOWED_MODELS=grok-3                    # Only allow standard GROK (not fast variant)
#   OPENAI_ALLOWED_MODELS=o4-mini                # Single model standardization
#   GOOGLE_ALLOWED_MODELS=flash,pro              # Allow both Gemini models
#   XAI_ALLOWED_MODELS=grok,grok-3-fast          # Allow both GROK variants
#   DIAL_ALLOWED_MODELS=o3,o4-mini                       # Only allow O3/O4 models via DIAL
#   DIAL_ALLOWED_MODELS=opus-4.1,sonnet-4.1                  # Only Claude 4.1 models (without thinking)
#   DIAL_ALLOWED_MODELS=opus-4.1-thinking,sonnet-4.1-thinking # Only Claude 4.1 with thinking mode
#   DIAL_ALLOWED_MODELS=gemini-2.5-pro,gemini-2.5-flash  # Only Gemini 2.5 models via DIAL
>>>>>>> 4c87afd4
#
# Note: These restrictions apply even in 'auto' mode - Claude will only pick from allowed models
# OPENAI_ALLOWED_MODELS=
# GOOGLE_ALLOWED_MODELS=
# XAI_ALLOWED_MODELS=
# PERPLEXITY_ALLOWED_MODELS=
# DIAL_ALLOWED_MODELS=

# Optional: Custom model configuration file path
# Override the default location of custom_models.json
# CUSTOM_MODELS_CONFIG_PATH=/path/to/your/custom_models.json

# Note: Conversations are stored in memory during the session

# Optional: Conversation timeout (hours)
# How long AI-to-AI conversation threads persist before expiring
# Longer timeouts use more memory but allow resuming conversations later
# Defaults to 3 hours if not specified
CONVERSATION_TIMEOUT_HOURS=3

# Optional: Max conversation turns
# Maximum number of turns allowed in an AI-to-AI conversation thread
# Each exchange (Claude asks, Gemini responds) counts as 2 turns
# So 20 turns = 10 exchanges. Defaults to 20 if not specified
MAX_CONVERSATION_TURNS=20

# Optional: Logging level (DEBUG, INFO, WARNING, ERROR)
# DEBUG: Shows detailed operational messages for troubleshooting (default)
# INFO: Shows general operational messages
# WARNING: Shows only warnings and errors
# ERROR: Shows only errors
LOG_LEVEL=DEBUG

# MCP Protocol Transport Limits (CLI ↔ MCP Server)
# Optional: Limit the maximum tokens returned to the CLI across the MCP boundary
# This protects CLI rendering buffers; server-internal processing is not limited by this.
# Example: 25000 (roughly ~100k characters)
# MAX_MCP_OUTPUT_TOKENS=

# Optional: Tool Selection
# Comma-separated list of tools to disable. If not set, all tools are enabled.
# Essential tools (version, listmodels) cannot be disabled.
# Available tools: chat, thinkdeep, planner, consensus, codereview, precommit,
#                  debug, docgen, analyze, refactor, tracer, testgen, challenge, secaudit
# 
# DEFAULT CONFIGURATION: To optimize context window usage, non-essential tools
# are disabled by default. Only the essential tools remain enabled:
# - chat, thinkdeep, planner, consensus (collaboration tools)
# - codereview, precommit, debug (code quality tools)  
# - challenge (critical thinking utility)
#
# To enable additional tools, remove them from the DISABLED_TOOLS list below.
DISABLED_TOOLS=analyze,refactor,testgen,secaudit,docgen,tracer

# Optional: Language/Locale for AI responses
# When set, all AI tools will respond in the specified language
# while maintaining their analytical capabilities
# Examples: "fr-FR", "en-US", "zh-CN", "zh-TW", "ja-JP", "ko-KR", "es-ES"
# Leave empty for default language (English)
# LOCALE=fr-FR

# ===========================================
# Docker Configuration
# ===========================================

# Container name for Docker Compose
# Used when running with docker-compose.yml
COMPOSE_PROJECT_NAME=zen-mcp

# Timezone for Docker containers
# Ensures consistent time handling in containerized environments
TZ=UTC

# Maximum log file size (default: 10MB)
# Applicable when using file-based logging
LOG_MAX_SIZE=10MB

# ===========================================
# Research Tool Configuration
# ===========================================
# Default model to use (sonar, sonar-pro, sonar-reasoning, sonar-reasoning-pro, sonar-deep-research)
RESEARCH_DEFAULT_MODEL=sonar-pro

# Default search mode (web, high, medium, low)
RESEARCH_DEFAULT_SEARCH_MODE=medium

# Default maximum tokens for research responses
RESEARCH_DEFAULT_MAX_TOKENS=2048

# Export research results to markdown files
RESEARCH_EXPORT_TO_MD=false

# Directory for research exports (relative to project root)
RESEARCH_EXPORT_DIR=research_exports<|MERGE_RESOLUTION|>--- conflicted
+++ resolved
@@ -57,13 +57,8 @@
 # VERTEX_REGION=us-central1
 
 # Optional: Default model to use
-<<<<<<< HEAD
 # Options: 'auto' (Claude picks best model), 'pro', 'flash', 'o3', 'o3-mini', 'o4-mini',
 #          'gpt-5', 'gpt-5-mini', 'grok', 'opus-4', 'sonnet-4', or any DIAL model if DIAL is configured
-=======
-# Options: 'auto' (Claude picks best model), 'pro', 'flash', 'o3', 'o3-mini', 'o4-mini', 'o4-mini-high',
-#          'gpt-5', 'gpt-5-mini', 'grok', 'opus-4.1', 'sonnet-4.1', or any DIAL model if DIAL is configured
->>>>>>> 4c87afd4
 # When set to 'auto', Claude will select the best model for each task
 # Defaults to 'auto' if not specified
 DEFAULT_MODEL=auto
@@ -149,12 +144,6 @@
 #   - gemini-2.5-flash (shorthand for gemini-2.5-flash-preview-05-20)
 #
 # Examples:
-<<<<<<< HEAD
-#   PERPLEXITY_ALLOWED_MODELS=sonar,sonar-pro     # Only allow basic Sonar models
-#   PERPLEXITY_ALLOWED_MODELS=sonar-reasoning,sonar-deep-research # Only reasoning models
-#   DIAL_ALLOWED_MODELS=opus-4-thinking,sonnet-4-thinking # Only Claude 4 with thinking mode
-#   DIAL_ALLOWED_MODELS=gemini-2.5-pro,gemini-2.5-flash   # Only Gemini 2.5 models via DIAL
-=======
 #   OPENAI_ALLOWED_MODELS=o3-mini,o4-mini,mini  # Only allow mini models (cost control)
 #   GOOGLE_ALLOWED_MODELS=flash                  # Only allow Flash (fast responses)
 #   XAI_ALLOWED_MODELS=grok-3                    # Only allow standard GROK (not fast variant)
@@ -165,7 +154,9 @@
 #   DIAL_ALLOWED_MODELS=opus-4.1,sonnet-4.1                  # Only Claude 4.1 models (without thinking)
 #   DIAL_ALLOWED_MODELS=opus-4.1-thinking,sonnet-4.1-thinking # Only Claude 4.1 with thinking mode
 #   DIAL_ALLOWED_MODELS=gemini-2.5-pro,gemini-2.5-flash  # Only Gemini 2.5 models via DIAL
->>>>>>> 4c87afd4
+#   PERPLEXITY_ALLOWED_MODELS=sonar,sonar-pro     # Only allow basic Sonar models
+#   PERPLEXITY_ALLOWED_MODELS=sonar-reasoning,sonar-deep-research # Only reasoning models
+
 #
 # Note: These restrictions apply even in 'auto' mode - Claude will only pick from allowed models
 # OPENAI_ALLOWED_MODELS=
