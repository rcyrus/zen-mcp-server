<<<<<<< HEAD
# Zen MCP Server Environment Configuration
# Copy this file to .env and fill in your values

# API Keys - At least one is required
#
# IMPORTANT: Choose ONE approach:
# - Native APIs (Gemini/OpenAI/XAI) for direct access
# - DIAL for unified enterprise access
# - OpenRouter for unified cloud access
# Having multiple unified providers creates ambiguity about which serves each model.
#
# Option 1: Use native APIs (recommended for direct access)
# Get your Gemini API key from: https://makersuite.google.com/app/apikey
GEMINI_API_KEY=your_gemini_api_key_here

# Get your OpenAI API key from: https://platform.openai.com/api-keys
OPENAI_API_KEY=your_openai_api_key_here

# Get your X.AI API key from: https://console.x.ai/
XAI_API_KEY=your_xai_api_key_here

# Get your Moonshot API key from: https://platform.moonshot.ai/
MOONSHOT_API_KEY=your_moonshot_api_key_here

# Get your Groq API key from: https://console.groq.com/
GROQ_API_KEY=your_groq_api_key_here

# Get your DIAL API key and configure host URL
# DIAL provides unified access to multiple AI models through a single API
DIAL_API_KEY=your_dial_api_key_here
# DIAL_API_HOST=https://core.dialx.ai        # Optional: Base URL without /openai suffix (auto-appended)
# DIAL_API_VERSION=2025-01-01-preview        # Optional: API version header for DIAL requests

# Option 2: Use OpenRouter for access to multiple models through one API
# Get your OpenRouter API key from: https://openrouter.ai/
# If using OpenRouter, comment out the native API keys above
OPENROUTER_API_KEY=your_openrouter_api_key_here

# Option 3: Use custom API endpoints for local models (Ollama, vLLM, LM Studio, etc.)
# CUSTOM_API_URL=http://localhost:11434/v1  # Ollama example
# CUSTOM_API_KEY=                                      # Empty for Ollama (no auth needed)
# CUSTOM_MODEL_NAME=llama3.2                          # Default model name

# Optional: Default model to use
# Options: 'auto' (Claude picks best model), 'pro', 'flash', 'o3', 'o3-mini', 'o4-mini', 'o4-mini-high',
#          'grok', 'grok4', 'kimi-latest', 'kimi-thinking', 'opus-4', 'sonnet-4', or any DIAL model if DIAL is configured
# When set to 'auto', Claude will select the best model for each task
# Defaults to 'auto' if not specified
DEFAULT_MODEL=auto

# Optional: Default thinking mode for ThinkDeep tool
# NOTE: Only applies to models that support extended thinking (e.g., Gemini 2.5 Pro)
#       Flash models (2.0) will use system prompt engineering instead
# Token consumption per mode:
#   minimal: 128 tokens   - Quick analysis, fastest response
#   low:     2,048 tokens - Light reasoning tasks  
#   medium:  8,192 tokens - Balanced reasoning (good for most cases)
#   high:    16,384 tokens - Complex analysis (recommended for thinkdeep)
#   max:     32,768 tokens - Maximum reasoning depth, slowest but most thorough
# Defaults to 'high' if not specified
DEFAULT_THINKING_MODE_THINKDEEP=high

# Optional: Model usage restrictions
# Limit which models can be used from each provider for cost control, compliance, or standardization
# Format: Comma-separated list of allowed model names (case-insensitive, whitespace tolerant)
# Empty or unset = all models allowed (default behavior)
# If you want to disable a provider entirely, don't set its API key
#
# Supported OpenAI models:
#   - o3               (200K context, high reasoning)
#   - o3-mini          (200K context, balanced)
#   - o4-mini          (200K context, latest balanced, temperature=1.0 only)
#   - o4-mini-high     (200K context, enhanced reasoning, temperature=1.0 only)
#   - mini             (shorthand for o4-mini)
#
# Supported Google/Gemini models:
#   - gemini-2.5-flash   (1M context, fast, supports thinking)
#   - gemini-2.5-pro     (1M context, powerful, supports thinking)
#   - flash                             (shorthand for gemini-2.5-flash)
#   - pro                               (shorthand for gemini-2.5-pro)
#
# Supported X.AI GROK models:
#   - grok-3          (131K context, advanced reasoning)
#   - grok-3-fast     (131K context, higher performance but more expensive)
#   - grok-4          (256K context, latest generation with multimodal capabilities)
#   - grok            (shorthand for grok-3)
#   - grok3           (shorthand for grok-3)
#   - grok4           (shorthand for grok-4)
#   - grokfast        (shorthand for grok-3-fast)
#
# Supported Moonshot Kimi models:
#   - kimi-latest     (200K context, latest Kimi model)
#   - kimi-thinking-preview (200K context, with extended thinking)
#   - kimi-thinking   (shorthand for kimi-thinking-preview)
#   - moonshot-latest (shorthand for kimi-latest)
#   - moonshot-thinking (shorthand for kimi-thinking-preview)
#
# Supported Groq models (ultra-fast inference):
#   Production Models:
#   - gemma2-9b-it    (8K context, Gemma2 9B Instruct)
#   - llama-3.1-8b-instant (131K context, Llama 3.1 8B fast)
#   - llama-3.3-70b-versatile (131K context, Llama 3.3 70B powerful)
#   - meta-llama/llama-guard-4-12b (131K context, latest content safety model)
#   Preview Models:
#   - deepseek-r1-distill-llama-70b (131K context, reasoning model with thinking mode)
#   - meta-llama/llama-4-maverick-17b-128e-instruct (131K context, multimodal)
#   - meta-llama/llama-4-scout-17b-16e-instruct (131K context, multimodal)
#   NOTE: Prompt guard models (meta-llama/llama-prompt-guard-2-22m, meta-llama/llama-prompt-guard-2-86m)
#         are not supported as they require single user messages and are incompatible with conversational format
#   - mistral-saba-24b (32K context, Mistral AI efficient model - requires terms acceptance at console.groq.com)
#   - moonshotai/kimi-k2-instruct (131K context, Moonshot AI model)
#   - qwen/qwen3-32b (131K context, Alibaba Cloud model)
#   Preview Systems:
#   - compound-beta   (131K context, experimental system)
#   - compound-beta-mini (131K context, experimental mini system)
#   Shortcuts:
#   - gemma2          (shorthand for gemma2-9b-it)
#   - llama-8b        (shorthand for llama-3.1-8b-instant)
#   - llama-70b       (shorthand for llama-3.3-70b-versatile)
#   - guard-4         (shorthand for meta-llama/llama-guard-4-12b)
#   - deepseek-r1     (shorthand for deepseek-r1-distill-llama-70b)
#   - llama-4-maverick (shorthand for meta-llama/llama-4-maverick-17b-128e-instruct)
#   - llama-4-scout   (shorthand for meta-llama/llama-4-scout-17b-16e-instruct)
#   NOTE: guard-22m and guard-86m shortcuts are not available (models incompatible with conversational format)
#   - saba-24b        (shorthand for mistral-saba-24b)
#   - kimi-k2         (shorthand for moonshotai/kimi-k2-instruct)
#   - qwen3           (shorthand for qwen/qwen3-32b)
#   - compound        (shorthand for compound-beta)
#   - compound-mini   (shorthand for compound-beta-mini)
#
# Supported DIAL models (when available in your DIAL deployment):
#   - o3-2025-04-16   (200K context, latest O3 release)
#   - o4-mini-2025-04-16 (200K context, latest O4 mini)
#   - o3              (shorthand for o3-2025-04-16)
#   - o4-mini         (shorthand for o4-mini-2025-04-16)
#   - anthropic.claude-sonnet-4-20250514-v1:0 (200K context, Claude 4 Sonnet)
#   - anthropic.claude-sonnet-4-20250514-v1:0-with-thinking (200K context, Claude 4 Sonnet with thinking mode)
#   - anthropic.claude-opus-4-20250514-v1:0 (200K context, Claude 4 Opus)
#   - anthropic.claude-opus-4-20250514-v1:0-with-thinking (200K context, Claude 4 Opus with thinking mode)
#   - sonnet-4        (shorthand for Claude 4 Sonnet)
#   - sonnet-4-thinking (shorthand for Claude 4 Sonnet with thinking)
#   - opus-4          (shorthand for Claude 4 Opus)
#   - opus-4-thinking (shorthand for Claude 4 Opus with thinking)
#   - gemini-2.5-pro-preview-03-25-google-search (1M context, with Google Search)
#   - gemini-2.5-pro-preview-05-06 (1M context, latest preview)
#   - gemini-2.5-flash-preview-05-20 (1M context, latest flash preview)
#   - gemini-2.5-pro  (shorthand for gemini-2.5-pro-preview-05-06)
#   - gemini-2.5-pro-search (shorthand for gemini-2.5-pro-preview-03-25-google-search)
#   - gemini-2.5-flash (shorthand for gemini-2.5-flash-preview-05-20)
#
# Examples:
#   OPENAI_ALLOWED_MODELS=o3-mini,o4-mini,mini  # Only allow mini models (cost control)
#   GOOGLE_ALLOWED_MODELS=flash                  # Only allow Flash (fast responses)
#   XAI_ALLOWED_MODELS=grok-3                    # Only allow standard GROK (not fast variant)
#   OPENAI_ALLOWED_MODELS=o4-mini                # Single model standardization
#   GOOGLE_ALLOWED_MODELS=flash,pro              # Allow both Gemini models
#   XAI_ALLOWED_MODELS=grok,grok-3-fast,grok4    # Allow GROK variants
#   MOONSHOT_ALLOWED_MODELS=kimi-latest,kimi-thinking # Allow both Kimi models
#   GROQ_ALLOWED_MODELS=llama-8b,llama-70b,gemma2,deepseek-r1      # Allow core models for fast inference
#   DIAL_ALLOWED_MODELS=o3,o4-mini                       # Only allow O3/O4 models via DIAL
#   DIAL_ALLOWED_MODELS=opus-4,sonnet-4                  # Only Claude 4 models (without thinking)
#   DIAL_ALLOWED_MODELS=opus-4-thinking,sonnet-4-thinking # Only Claude 4 with thinking mode
#   DIAL_ALLOWED_MODELS=gemini-2.5-pro,gemini-2.5-flash  # Only Gemini 2.5 models via DIAL
#
# Note: These restrictions apply even in 'auto' mode - Claude will only pick from allowed models
# OPENAI_ALLOWED_MODELS=
# GOOGLE_ALLOWED_MODELS=
# XAI_ALLOWED_MODELS=
# MOONSHOT_ALLOWED_MODELS=
# GROQ_ALLOWED_MODELS=
# DIAL_ALLOWED_MODELS=

# Optional: Custom model configuration file path
# Override the default location of custom_models.json
# CUSTOM_MODELS_CONFIG_PATH=/path/to/your/custom_models.json

# Note: Conversations are stored in memory during the session

# Optional: Conversation timeout (hours)
# How long AI-to-AI conversation threads persist before expiring
# Longer timeouts use more memory but allow resuming conversations later
# Defaults to 3 hours if not specified
CONVERSATION_TIMEOUT_HOURS=3

# Optional: Max conversation turns
# Maximum number of turns allowed in an AI-to-AI conversation thread
# Each exchange (Claude asks, Gemini responds) counts as 2 turns
# So 20 turns = 10 exchanges. Defaults to 20 if not specified
MAX_CONVERSATION_TURNS=20

# Optional: Logging level (DEBUG, INFO, WARNING, ERROR)
# DEBUG: Shows detailed operational messages for troubleshooting (default)
# INFO: Shows general operational messages
# WARNING: Shows only warnings and errors
# ERROR: Shows only errors
LOG_LEVEL=DEBUG

# Optional: Tool Selection
# Comma-separated list of tools to disable. If not set, all tools are enabled.
# Essential tools (version, listmodels) cannot be disabled.
# Available tools: chat, thinkdeep, planner, consensus, codereview, precommit,
#                  debug, docgen, analyze, refactor, tracer, testgen
# Examples:
# DISABLED_TOOLS=                    # All tools enabled (default)
# DISABLED_TOOLS=debug,tracer        # Disable debug and tracer tools
# DISABLED_TOOLS=planner,consensus   # Disable planning tools

# Optional: Language/Locale for AI responses
# When set, all AI tools will respond in the specified language
# while maintaining their analytical capabilities
# Examples: "fr-FR", "en-US", "zh-CN", "zh-TW", "ja-JP", "ko-KR", "es-ES"
# Leave empty for default language (English)
# LOCALE=fr-FR

# ===========================================
# Docker Configuration
# ===========================================

# Container name for Docker Compose
# Used when running with docker-compose.yml
COMPOSE_PROJECT_NAME=zen-mcp

# Timezone for Docker containers
# Ensures consistent time handling in containerized environments
TZ=UTC

# Maximum log file size (default: 10MB)
# Applicable when using file-based logging
LOG_MAX_SIZE=10MB
=======
# Zen MCP Server Environment Configuration
# Copy this file to .env and fill in your values

# API Keys - At least one is required
#
# IMPORTANT: Choose ONE approach:
# - Native APIs (Gemini/OpenAI/XAI) for direct access
# - DIAL for unified enterprise access
# - OpenRouter for unified cloud access
# Having multiple unified providers creates ambiguity about which serves each model.
#
# Option 1: Use native APIs (recommended for direct access)
# Get your Gemini API key from: https://makersuite.google.com/app/apikey
GEMINI_API_KEY=your_gemini_api_key_here

# Get your OpenAI API key from: https://platform.openai.com/api-keys
OPENAI_API_KEY=your_openai_api_key_here

# Get your X.AI API key from: https://console.x.ai/
XAI_API_KEY=your_xai_api_key_here

# Get your Perplexity API key from: https://www.perplexity.ai/settings/api
PERPLEXITY_API_KEY=your_perplexity_api_key_here

# Get your DIAL API key and configure host URL
# DIAL provides unified access to multiple AI models through a single API
DIAL_API_KEY=your_dial_api_key_here
# DIAL_API_HOST=https://core.dialx.ai        # Optional: Base URL without /openai suffix (auto-appended)
# DIAL_API_VERSION=2025-01-01-preview        # Optional: API version header for DIAL requests

# Option 2: Use OpenRouter for access to multiple models through one API
# Get your OpenRouter API key from: https://openrouter.ai/
# If using OpenRouter, comment out the native API keys above
OPENROUTER_API_KEY=your_openrouter_api_key_here

# Option 3: Use custom API endpoints for local models (Ollama, vLLM, LM Studio, etc.)
# CUSTOM_API_URL=http://localhost:11434/v1  # Ollama example
# CUSTOM_API_KEY=                                      # Empty for Ollama (no auth needed)
# CUSTOM_MODEL_NAME=llama3.2                          # Default model name

# Optional: Default model to use
# Options: 'auto' (Claude picks best model), 'pro', 'flash', 'o3', 'o3-mini', 'o4-mini', 'o4-mini-high',
#          'grok', 'opus-4', 'sonnet-4', or any DIAL model if DIAL is configured
# When set to 'auto', Claude will select the best model for each task
# Defaults to 'auto' if not specified
DEFAULT_MODEL=auto

# Optional: Default thinking mode for ThinkDeep tool
# NOTE: Only applies to models that support extended thinking (e.g., Gemini 2.5 Pro)
#       Flash models (2.0) will use system prompt engineering instead
# Token consumption per mode:
#   minimal: 128 tokens   - Quick analysis, fastest response
#   low:     2,048 tokens - Light reasoning tasks  
#   medium:  8,192 tokens - Balanced reasoning (good for most cases)
#   high:    16,384 tokens - Complex analysis (recommended for thinkdeep)
#   max:     32,768 tokens - Maximum reasoning depth, slowest but most thorough
# Defaults to 'high' if not specified
DEFAULT_THINKING_MODE_THINKDEEP=high

# Optional: Model usage restrictions
# Limit which models can be used from each provider for cost control, compliance, or standardization
# Format: Comma-separated list of allowed model names (case-insensitive, whitespace tolerant)
# Empty or unset = all models allowed (default behavior)
# If you want to disable a provider entirely, don't set its API key
#
# Supported OpenAI models:
#   - o3               (200K context, high reasoning)
#   - o3-mini          (200K context, balanced)
#   - o4-mini          (200K context, latest balanced, temperature=1.0 only)
#   - o4-mini-high     (200K context, enhanced reasoning, temperature=1.0 only)
#   - mini             (shorthand for o4-mini)
#
# Supported Google/Gemini models:
#   - gemini-2.5-flash   (1M context, fast, supports thinking)
#   - gemini-2.5-pro     (1M context, powerful, supports thinking)
#   - flash              (shorthand for gemini-2.5-flash)
#   - pro                (shorthand for gemini-2.5-pro)
#
# Supported X.AI GROK models:
#   - grok-3          (131K context, advanced reasoning)
#   - grok-3-fast     (131K context, higher performance but more expensive)
#   - grok            (shorthand for grok-3)
#   - grok3           (shorthand for grok-3)
#   - grokfast        (shorthand for grok-3-fast)
#
# Supported Perplexity models:
#   - sonar                 (127K context, fast search-augmented model)
#   - sonar-pro             (127K context, high-quality search-augmented model)
#   - sonar-reasoning       (127K context, reasoning with search capabilities)
#   - sonar-reasoning-pro   (127K context, advanced reasoning with search - enterprise)
#   - sonar-deep-research   (127K context, deep research for comprehensive analysis)
#   - r1-1776               (127K context, DeepSeek R1 post-trained, offline no search)
#   - perplexity                (shorthand for sonar)
#   - perplexity-pro            (shorthand for sonar-pro)
#   - perplexity-reasoning      (shorthand for sonar-reasoning)
#   - perplexity-reasoning-pro  (shorthand for sonar-reasoning-pro)
#   - deep-research             (shorthand for sonar-deep-research)
#   - r1                        (shorthand for r1-1776)
#
# Supported DIAL models (when available in your DIAL deployment):
#   - o3-2025-04-16   (200K context, latest O3 release)
#   - o4-mini-2025-04-16 (200K context, latest O4 mini)
#   - o3              (shorthand for o3-2025-04-16)
#   - o4-mini         (shorthand for o4-mini-2025-04-16)
#   - anthropic.claude-sonnet-4-20250514-v1:0 (200K context, Claude 4 Sonnet)
#   - anthropic.claude-sonnet-4-20250514-v1:0-with-thinking (200K context, Claude 4 Sonnet with thinking mode)
#   - anthropic.claude-opus-4-20250514-v1:0 (200K context, Claude 4 Opus)
#   - anthropic.claude-opus-4-20250514-v1:0-with-thinking (200K context, Claude 4 Opus with thinking mode)
#   - sonnet-4        (shorthand for Claude 4 Sonnet)
#   - sonnet-4-thinking (shorthand for Claude 4 Sonnet with thinking)
#   - opus-4          (shorthand for Claude 4 Opus)
#   - opus-4-thinking (shorthand for Claude 4 Opus with thinking)
#   - gemini-2.5-pro-preview-03-25-google-search (1M context, with Google Search)
#   - gemini-2.5-pro-preview-05-06 (1M context, latest preview)
#   - gemini-2.5-flash-preview-05-20 (1M context, latest flash preview)
#   - gemini-2.5-pro  (shorthand for gemini-2.5-pro-preview-05-06)
#   - gemini-2.5-pro-search (shorthand for gemini-2.5-pro-preview-03-25-google-search)
#   - gemini-2.5-flash (shorthand for gemini-2.5-flash-preview-05-20)
#
# Examples:
#   OPENAI_ALLOWED_MODELS=o3-mini,o4-mini,mini    # Only allow mini models (cost control)
#   GOOGLE_ALLOWED_MODELS=flash                   # Only allow Flash (fast responses)
#   XAI_ALLOWED_MODELS=grok-3                     # Only allow standard GROK (not fast variant)
#   OPENAI_ALLOWED_MODELS=o4-mini                 # Single model standardization
#   GOOGLE_ALLOWED_MODELS=flash,pro               # Allow both Gemini models
#   XAI_ALLOWED_MODELS=grok,grok-3-fast           # Allow both GROK variants
#   PERPLEXITY_ALLOWED_MODELS=sonar,sonar-pro     # Only allow basic Sonar models
#   PERPLEXITY_ALLOWED_MODELS=sonar-reasoning,sonar-deep-research # Only reasoning models
#   DIAL_ALLOWED_MODELS=o3,o4-mini                        # Only allow O3/O4 models via DIAL
#   DIAL_ALLOWED_MODELS=opus-4,sonnet-4                   # Only Claude 4 models (without thinking)
#   DIAL_ALLOWED_MODELS=opus-4-thinking,sonnet-4-thinking # Only Claude 4 with thinking mode
#   DIAL_ALLOWED_MODELS=gemini-2.5-pro,gemini-2.5-flash   # Only Gemini 2.5 models via DIAL
#
# Note: These restrictions apply even in 'auto' mode - Claude will only pick from allowed models
# OPENAI_ALLOWED_MODELS=
# GOOGLE_ALLOWED_MODELS=
# XAI_ALLOWED_MODELS=
# PERPLEXITY_ALLOWED_MODELS=
# DIAL_ALLOWED_MODELS=

# Optional: Custom model configuration file path
# Override the default location of custom_models.json
# CUSTOM_MODELS_CONFIG_PATH=/path/to/your/custom_models.json

# Note: Conversations are stored in memory during the session

# Optional: Conversation timeout (hours)
# How long AI-to-AI conversation threads persist before expiring
# Longer timeouts use more memory but allow resuming conversations later
# Defaults to 3 hours if not specified
CONVERSATION_TIMEOUT_HOURS=3

# Optional: Max conversation turns
# Maximum number of turns allowed in an AI-to-AI conversation thread
# Each exchange (Claude asks, Gemini responds) counts as 2 turns
# So 20 turns = 10 exchanges. Defaults to 20 if not specified
MAX_CONVERSATION_TURNS=20

# Optional: Logging level (DEBUG, INFO, WARNING, ERROR)
# DEBUG: Shows detailed operational messages for troubleshooting (default)
# INFO: Shows general operational messages
# WARNING: Shows only warnings and errors
# ERROR: Shows only errors
LOG_LEVEL=DEBUG

# Optional: Tool Selection
# Comma-separated list of tools to disable. If not set, all tools are enabled.
# Essential tools (version, listmodels) cannot be disabled.
# Available tools: chat, thinkdeep, planner, consensus, codereview, precommit,
#                  debug, docgen, analyze, refactor, tracer, testgen
# Examples:
# DISABLED_TOOLS=                    # All tools enabled (default)
# DISABLED_TOOLS=debug,tracer        # Disable debug and tracer tools
# DISABLED_TOOLS=planner,consensus   # Disable planning tools

# Optional: Language/Locale for AI responses
# When set, all AI tools will respond in the specified language
# while maintaining their analytical capabilities
# Examples: "fr-FR", "en-US", "zh-CN", "zh-TW", "ja-JP", "ko-KR", "es-ES"
# Leave empty for default language (English)
# LOCALE=fr-FR

# ===========================================
# Docker Configuration
# ===========================================

# Container name for Docker Compose
# Used when running with docker-compose.yml
COMPOSE_PROJECT_NAME=zen-mcp

# Timezone for Docker containers
# Ensures consistent time handling in containerized environments
TZ=UTC

# Maximum log file size (default: 10MB)
# Applicable when using file-based logging
LOG_MAX_SIZE=10MB

# ===========================================
# Research Tool Configuration
# ===========================================
# Default model to use (sonar, sonar-pro, sonar-reasoning, sonar-reasoning-pro, sonar-deep-research)
RESEARCH_DEFAULT_MODEL=sonar-pro

# Default search mode (web, high, medium, low)
RESEARCH_DEFAULT_SEARCH_MODE=medium

# Default maximum tokens for research responses
RESEARCH_DEFAULT_MAX_TOKENS=2048

# Export research results to markdown files
RESEARCH_EXPORT_TO_MD=false

# Directory for research exports (relative to project root)
RESEARCH_EXPORT_DIR=research_exports
>>>>>>> d8e53921
<|MERGE_RESOLUTION|>--- conflicted
+++ resolved
@@ -1,4 +1,3 @@
-<<<<<<< HEAD
 # Zen MCP Server Environment Configuration
 # Copy this file to .env and fill in your values
 
@@ -20,12 +19,8 @@
 # Get your X.AI API key from: https://console.x.ai/
 XAI_API_KEY=your_xai_api_key_here
 
-# Get your Moonshot API key from: https://platform.moonshot.ai/
-MOONSHOT_API_KEY=your_moonshot_api_key_here
-
-# Get your Groq API key from: https://console.groq.com/
-GROQ_API_KEY=your_groq_api_key_here
-
+PERPLEXITY_API_KEY=your_perplexity_api_key_here
+# Get your Perplexity API key from: https://www.perplexity.ai/settings/api
 # Get your DIAL API key and configure host URL
 # DIAL provides unified access to multiple AI models through a single API
 DIAL_API_KEY=your_dial_api_key_here
@@ -77,8 +72,8 @@
 # Supported Google/Gemini models:
 #   - gemini-2.5-flash   (1M context, fast, supports thinking)
 #   - gemini-2.5-pro     (1M context, powerful, supports thinking)
-#   - flash                             (shorthand for gemini-2.5-flash)
-#   - pro                               (shorthand for gemini-2.5-pro)
+#   - flash              (shorthand for gemini-2.5-flash)
+#   - pro                (shorthand for gemini-2.5-pro)
 #
 # Supported X.AI GROK models:
 #   - grok-3          (131K context, advanced reasoning)
@@ -89,45 +84,19 @@
 #   - grok4           (shorthand for grok-4)
 #   - grokfast        (shorthand for grok-3-fast)
 #
-# Supported Moonshot Kimi models:
-#   - kimi-latest     (200K context, latest Kimi model)
-#   - kimi-thinking-preview (200K context, with extended thinking)
-#   - kimi-thinking   (shorthand for kimi-thinking-preview)
-#   - moonshot-latest (shorthand for kimi-latest)
-#   - moonshot-thinking (shorthand for kimi-thinking-preview)
-#
-# Supported Groq models (ultra-fast inference):
-#   Production Models:
-#   - gemma2-9b-it    (8K context, Gemma2 9B Instruct)
-#   - llama-3.1-8b-instant (131K context, Llama 3.1 8B fast)
-#   - llama-3.3-70b-versatile (131K context, Llama 3.3 70B powerful)
-#   - meta-llama/llama-guard-4-12b (131K context, latest content safety model)
-#   Preview Models:
-#   - deepseek-r1-distill-llama-70b (131K context, reasoning model with thinking mode)
-#   - meta-llama/llama-4-maverick-17b-128e-instruct (131K context, multimodal)
-#   - meta-llama/llama-4-scout-17b-16e-instruct (131K context, multimodal)
-#   NOTE: Prompt guard models (meta-llama/llama-prompt-guard-2-22m, meta-llama/llama-prompt-guard-2-86m)
-#         are not supported as they require single user messages and are incompatible with conversational format
-#   - mistral-saba-24b (32K context, Mistral AI efficient model - requires terms acceptance at console.groq.com)
-#   - moonshotai/kimi-k2-instruct (131K context, Moonshot AI model)
-#   - qwen/qwen3-32b (131K context, Alibaba Cloud model)
-#   Preview Systems:
-#   - compound-beta   (131K context, experimental system)
-#   - compound-beta-mini (131K context, experimental mini system)
-#   Shortcuts:
-#   - gemma2          (shorthand for gemma2-9b-it)
-#   - llama-8b        (shorthand for llama-3.1-8b-instant)
-#   - llama-70b       (shorthand for llama-3.3-70b-versatile)
-#   - guard-4         (shorthand for meta-llama/llama-guard-4-12b)
-#   - deepseek-r1     (shorthand for deepseek-r1-distill-llama-70b)
-#   - llama-4-maverick (shorthand for meta-llama/llama-4-maverick-17b-128e-instruct)
-#   - llama-4-scout   (shorthand for meta-llama/llama-4-scout-17b-16e-instruct)
-#   NOTE: guard-22m and guard-86m shortcuts are not available (models incompatible with conversational format)
-#   - saba-24b        (shorthand for mistral-saba-24b)
-#   - kimi-k2         (shorthand for moonshotai/kimi-k2-instruct)
-#   - qwen3           (shorthand for qwen/qwen3-32b)
-#   - compound        (shorthand for compound-beta)
-#   - compound-mini   (shorthand for compound-beta-mini)
+# Supported Perplexity models:
+#   - sonar                 (127K context, fast search-augmented model)
+#   - sonar-pro             (127K context, high-quality search-augmented model)
+#   - sonar-reasoning       (127K context, reasoning with search capabilities)
+#   - sonar-reasoning-pro   (127K context, advanced reasoning with search - enterprise)
+#   - sonar-deep-research   (127K context, deep research for comprehensive analysis)
+#   - r1-1776               (127K context, DeepSeek R1 post-trained, offline no search)
+#   - perplexity                (shorthand for sonar)
+#   - perplexity-pro            (shorthand for sonar-pro)
+#   - perplexity-reasoning      (shorthand for sonar-reasoning)
+#   - perplexity-reasoning-pro  (shorthand for sonar-reasoning-pro)
+#   - deep-research             (shorthand for sonar-deep-research)
+#   - r1                        (shorthand for r1-1776)
 #
 # Supported DIAL models (when available in your DIAL deployment):
 #   - o3-2025-04-16   (200K context, latest O3 release)
@@ -150,25 +119,16 @@
 #   - gemini-2.5-flash (shorthand for gemini-2.5-flash-preview-05-20)
 #
 # Examples:
-#   OPENAI_ALLOWED_MODELS=o3-mini,o4-mini,mini  # Only allow mini models (cost control)
-#   GOOGLE_ALLOWED_MODELS=flash                  # Only allow Flash (fast responses)
-#   XAI_ALLOWED_MODELS=grok-3                    # Only allow standard GROK (not fast variant)
-#   OPENAI_ALLOWED_MODELS=o4-mini                # Single model standardization
-#   GOOGLE_ALLOWED_MODELS=flash,pro              # Allow both Gemini models
-#   XAI_ALLOWED_MODELS=grok,grok-3-fast,grok4    # Allow GROK variants
-#   MOONSHOT_ALLOWED_MODELS=kimi-latest,kimi-thinking # Allow both Kimi models
-#   GROQ_ALLOWED_MODELS=llama-8b,llama-70b,gemma2,deepseek-r1      # Allow core models for fast inference
-#   DIAL_ALLOWED_MODELS=o3,o4-mini                       # Only allow O3/O4 models via DIAL
-#   DIAL_ALLOWED_MODELS=opus-4,sonnet-4                  # Only Claude 4 models (without thinking)
+#   PERPLEXITY_ALLOWED_MODELS=sonar,sonar-pro     # Only allow basic Sonar models
+#   PERPLEXITY_ALLOWED_MODELS=sonar-reasoning,sonar-deep-research # Only reasoning models
 #   DIAL_ALLOWED_MODELS=opus-4-thinking,sonnet-4-thinking # Only Claude 4 with thinking mode
-#   DIAL_ALLOWED_MODELS=gemini-2.5-pro,gemini-2.5-flash  # Only Gemini 2.5 models via DIAL
+#   DIAL_ALLOWED_MODELS=gemini-2.5-pro,gemini-2.5-flash   # Only Gemini 2.5 models via DIAL
 #
 # Note: These restrictions apply even in 'auto' mode - Claude will only pick from allowed models
 # OPENAI_ALLOWED_MODELS=
 # GOOGLE_ALLOWED_MODELS=
 # XAI_ALLOWED_MODELS=
-# MOONSHOT_ALLOWED_MODELS=
-# GROQ_ALLOWED_MODELS=
+# PERPLEXITY_ALLOWED_MODELS=
 # DIAL_ALLOWED_MODELS=
 
 # Optional: Custom model configuration file path
@@ -228,204 +188,6 @@
 # Maximum log file size (default: 10MB)
 # Applicable when using file-based logging
 LOG_MAX_SIZE=10MB
-=======
-# Zen MCP Server Environment Configuration
-# Copy this file to .env and fill in your values
-
-# API Keys - At least one is required
-#
-# IMPORTANT: Choose ONE approach:
-# - Native APIs (Gemini/OpenAI/XAI) for direct access
-# - DIAL for unified enterprise access
-# - OpenRouter for unified cloud access
-# Having multiple unified providers creates ambiguity about which serves each model.
-#
-# Option 1: Use native APIs (recommended for direct access)
-# Get your Gemini API key from: https://makersuite.google.com/app/apikey
-GEMINI_API_KEY=your_gemini_api_key_here
-
-# Get your OpenAI API key from: https://platform.openai.com/api-keys
-OPENAI_API_KEY=your_openai_api_key_here
-
-# Get your X.AI API key from: https://console.x.ai/
-XAI_API_KEY=your_xai_api_key_here
-
-# Get your Perplexity API key from: https://www.perplexity.ai/settings/api
-PERPLEXITY_API_KEY=your_perplexity_api_key_here
-
-# Get your DIAL API key and configure host URL
-# DIAL provides unified access to multiple AI models through a single API
-DIAL_API_KEY=your_dial_api_key_here
-# DIAL_API_HOST=https://core.dialx.ai        # Optional: Base URL without /openai suffix (auto-appended)
-# DIAL_API_VERSION=2025-01-01-preview        # Optional: API version header for DIAL requests
-
-# Option 2: Use OpenRouter for access to multiple models through one API
-# Get your OpenRouter API key from: https://openrouter.ai/
-# If using OpenRouter, comment out the native API keys above
-OPENROUTER_API_KEY=your_openrouter_api_key_here
-
-# Option 3: Use custom API endpoints for local models (Ollama, vLLM, LM Studio, etc.)
-# CUSTOM_API_URL=http://localhost:11434/v1  # Ollama example
-# CUSTOM_API_KEY=                                      # Empty for Ollama (no auth needed)
-# CUSTOM_MODEL_NAME=llama3.2                          # Default model name
-
-# Optional: Default model to use
-# Options: 'auto' (Claude picks best model), 'pro', 'flash', 'o3', 'o3-mini', 'o4-mini', 'o4-mini-high',
-#          'grok', 'opus-4', 'sonnet-4', or any DIAL model if DIAL is configured
-# When set to 'auto', Claude will select the best model for each task
-# Defaults to 'auto' if not specified
-DEFAULT_MODEL=auto
-
-# Optional: Default thinking mode for ThinkDeep tool
-# NOTE: Only applies to models that support extended thinking (e.g., Gemini 2.5 Pro)
-#       Flash models (2.0) will use system prompt engineering instead
-# Token consumption per mode:
-#   minimal: 128 tokens   - Quick analysis, fastest response
-#   low:     2,048 tokens - Light reasoning tasks  
-#   medium:  8,192 tokens - Balanced reasoning (good for most cases)
-#   high:    16,384 tokens - Complex analysis (recommended for thinkdeep)
-#   max:     32,768 tokens - Maximum reasoning depth, slowest but most thorough
-# Defaults to 'high' if not specified
-DEFAULT_THINKING_MODE_THINKDEEP=high
-
-# Optional: Model usage restrictions
-# Limit which models can be used from each provider for cost control, compliance, or standardization
-# Format: Comma-separated list of allowed model names (case-insensitive, whitespace tolerant)
-# Empty or unset = all models allowed (default behavior)
-# If you want to disable a provider entirely, don't set its API key
-#
-# Supported OpenAI models:
-#   - o3               (200K context, high reasoning)
-#   - o3-mini          (200K context, balanced)
-#   - o4-mini          (200K context, latest balanced, temperature=1.0 only)
-#   - o4-mini-high     (200K context, enhanced reasoning, temperature=1.0 only)
-#   - mini             (shorthand for o4-mini)
-#
-# Supported Google/Gemini models:
-#   - gemini-2.5-flash   (1M context, fast, supports thinking)
-#   - gemini-2.5-pro     (1M context, powerful, supports thinking)
-#   - flash              (shorthand for gemini-2.5-flash)
-#   - pro                (shorthand for gemini-2.5-pro)
-#
-# Supported X.AI GROK models:
-#   - grok-3          (131K context, advanced reasoning)
-#   - grok-3-fast     (131K context, higher performance but more expensive)
-#   - grok            (shorthand for grok-3)
-#   - grok3           (shorthand for grok-3)
-#   - grokfast        (shorthand for grok-3-fast)
-#
-# Supported Perplexity models:
-#   - sonar                 (127K context, fast search-augmented model)
-#   - sonar-pro             (127K context, high-quality search-augmented model)
-#   - sonar-reasoning       (127K context, reasoning with search capabilities)
-#   - sonar-reasoning-pro   (127K context, advanced reasoning with search - enterprise)
-#   - sonar-deep-research   (127K context, deep research for comprehensive analysis)
-#   - r1-1776               (127K context, DeepSeek R1 post-trained, offline no search)
-#   - perplexity                (shorthand for sonar)
-#   - perplexity-pro            (shorthand for sonar-pro)
-#   - perplexity-reasoning      (shorthand for sonar-reasoning)
-#   - perplexity-reasoning-pro  (shorthand for sonar-reasoning-pro)
-#   - deep-research             (shorthand for sonar-deep-research)
-#   - r1                        (shorthand for r1-1776)
-#
-# Supported DIAL models (when available in your DIAL deployment):
-#   - o3-2025-04-16   (200K context, latest O3 release)
-#   - o4-mini-2025-04-16 (200K context, latest O4 mini)
-#   - o3              (shorthand for o3-2025-04-16)
-#   - o4-mini         (shorthand for o4-mini-2025-04-16)
-#   - anthropic.claude-sonnet-4-20250514-v1:0 (200K context, Claude 4 Sonnet)
-#   - anthropic.claude-sonnet-4-20250514-v1:0-with-thinking (200K context, Claude 4 Sonnet with thinking mode)
-#   - anthropic.claude-opus-4-20250514-v1:0 (200K context, Claude 4 Opus)
-#   - anthropic.claude-opus-4-20250514-v1:0-with-thinking (200K context, Claude 4 Opus with thinking mode)
-#   - sonnet-4        (shorthand for Claude 4 Sonnet)
-#   - sonnet-4-thinking (shorthand for Claude 4 Sonnet with thinking)
-#   - opus-4          (shorthand for Claude 4 Opus)
-#   - opus-4-thinking (shorthand for Claude 4 Opus with thinking)
-#   - gemini-2.5-pro-preview-03-25-google-search (1M context, with Google Search)
-#   - gemini-2.5-pro-preview-05-06 (1M context, latest preview)
-#   - gemini-2.5-flash-preview-05-20 (1M context, latest flash preview)
-#   - gemini-2.5-pro  (shorthand for gemini-2.5-pro-preview-05-06)
-#   - gemini-2.5-pro-search (shorthand for gemini-2.5-pro-preview-03-25-google-search)
-#   - gemini-2.5-flash (shorthand for gemini-2.5-flash-preview-05-20)
-#
-# Examples:
-#   OPENAI_ALLOWED_MODELS=o3-mini,o4-mini,mini    # Only allow mini models (cost control)
-#   GOOGLE_ALLOWED_MODELS=flash                   # Only allow Flash (fast responses)
-#   XAI_ALLOWED_MODELS=grok-3                     # Only allow standard GROK (not fast variant)
-#   OPENAI_ALLOWED_MODELS=o4-mini                 # Single model standardization
-#   GOOGLE_ALLOWED_MODELS=flash,pro               # Allow both Gemini models
-#   XAI_ALLOWED_MODELS=grok,grok-3-fast           # Allow both GROK variants
-#   PERPLEXITY_ALLOWED_MODELS=sonar,sonar-pro     # Only allow basic Sonar models
-#   PERPLEXITY_ALLOWED_MODELS=sonar-reasoning,sonar-deep-research # Only reasoning models
-#   DIAL_ALLOWED_MODELS=o3,o4-mini                        # Only allow O3/O4 models via DIAL
-#   DIAL_ALLOWED_MODELS=opus-4,sonnet-4                   # Only Claude 4 models (without thinking)
-#   DIAL_ALLOWED_MODELS=opus-4-thinking,sonnet-4-thinking # Only Claude 4 with thinking mode
-#   DIAL_ALLOWED_MODELS=gemini-2.5-pro,gemini-2.5-flash   # Only Gemini 2.5 models via DIAL
-#
-# Note: These restrictions apply even in 'auto' mode - Claude will only pick from allowed models
-# OPENAI_ALLOWED_MODELS=
-# GOOGLE_ALLOWED_MODELS=
-# XAI_ALLOWED_MODELS=
-# PERPLEXITY_ALLOWED_MODELS=
-# DIAL_ALLOWED_MODELS=
-
-# Optional: Custom model configuration file path
-# Override the default location of custom_models.json
-# CUSTOM_MODELS_CONFIG_PATH=/path/to/your/custom_models.json
-
-# Note: Conversations are stored in memory during the session
-
-# Optional: Conversation timeout (hours)
-# How long AI-to-AI conversation threads persist before expiring
-# Longer timeouts use more memory but allow resuming conversations later
-# Defaults to 3 hours if not specified
-CONVERSATION_TIMEOUT_HOURS=3
-
-# Optional: Max conversation turns
-# Maximum number of turns allowed in an AI-to-AI conversation thread
-# Each exchange (Claude asks, Gemini responds) counts as 2 turns
-# So 20 turns = 10 exchanges. Defaults to 20 if not specified
-MAX_CONVERSATION_TURNS=20
-
-# Optional: Logging level (DEBUG, INFO, WARNING, ERROR)
-# DEBUG: Shows detailed operational messages for troubleshooting (default)
-# INFO: Shows general operational messages
-# WARNING: Shows only warnings and errors
-# ERROR: Shows only errors
-LOG_LEVEL=DEBUG
-
-# Optional: Tool Selection
-# Comma-separated list of tools to disable. If not set, all tools are enabled.
-# Essential tools (version, listmodels) cannot be disabled.
-# Available tools: chat, thinkdeep, planner, consensus, codereview, precommit,
-#                  debug, docgen, analyze, refactor, tracer, testgen
-# Examples:
-# DISABLED_TOOLS=                    # All tools enabled (default)
-# DISABLED_TOOLS=debug,tracer        # Disable debug and tracer tools
-# DISABLED_TOOLS=planner,consensus   # Disable planning tools
-
-# Optional: Language/Locale for AI responses
-# When set, all AI tools will respond in the specified language
-# while maintaining their analytical capabilities
-# Examples: "fr-FR", "en-US", "zh-CN", "zh-TW", "ja-JP", "ko-KR", "es-ES"
-# Leave empty for default language (English)
-# LOCALE=fr-FR
-
-# ===========================================
-# Docker Configuration
-# ===========================================
-
-# Container name for Docker Compose
-# Used when running with docker-compose.yml
-COMPOSE_PROJECT_NAME=zen-mcp
-
-# Timezone for Docker containers
-# Ensures consistent time handling in containerized environments
-TZ=UTC
-
-# Maximum log file size (default: 10MB)
-# Applicable when using file-based logging
-LOG_MAX_SIZE=10MB
 
 # ===========================================
 # Research Tool Configuration
@@ -444,4 +206,3 @@
 
 # Directory for research exports (relative to project root)
 RESEARCH_EXPORT_DIR=research_exports
->>>>>>> d8e53921
