# Zen MCP Server Environment Configuration
# Copy this file to .env and fill in your values

# API Keys - At least one is required
#
# IMPORTANT: Choose ONE approach:
# - Native APIs (Gemini/OpenAI/XAI) for direct access
# - DIAL for unified enterprise access
# - OpenRouter for unified cloud access
# Having multiple unified providers creates ambiguity about which serves each model.
#
# Option 1: Use native APIs (recommended for direct access)
# Get your Gemini API key from: https://makersuite.google.com/app/apikey
GEMINI_API_KEY=your_gemini_api_key_here

# Get your OpenAI API key from: https://platform.openai.com/api-keys
OPENAI_API_KEY=your_openai_api_key_here

# Get your X.AI API key from: https://console.x.ai/
XAI_API_KEY=your_xai_api_key_here

PERPLEXITY_API_KEY=your_perplexity_api_key_here
# Get your Perplexity API key from: https://www.perplexity.ai/settings/api
# Get your DIAL API key and configure host URL
# DIAL provides unified access to multiple AI models through a single API
DIAL_API_KEY=your_dial_api_key_here
# DIAL_API_HOST=https://core.dialx.ai        # Optional: Base URL without /openai suffix (auto-appended)
# DIAL_API_VERSION=2025-01-01-preview        # Optional: API version header for DIAL requests

# Option 2: Use OpenRouter for access to multiple models through one API
# Get your OpenRouter API key from: https://openrouter.ai/
# If using OpenRouter, comment out the native API keys above
OPENROUTER_API_KEY=your_openrouter_api_key_here

# Option 3: Use custom API endpoints for local models (Ollama, vLLM, LM Studio, etc.)
# CUSTOM_API_URL=http://localhost:11434/v1  # Ollama example
# CUSTOM_API_KEY=                                      # Empty for Ollama (no auth needed)
# CUSTOM_MODEL_NAME=llama3.2                          # Default model name

# Optional: Default model to use
# Options: 'auto' (Claude picks best model), 'pro', 'flash', 'o3', 'o3-mini', 'o4-mini', 'o4-mini-high',
<<<<<<< HEAD
#          'gpt-5', 'gpt-5-mini', 'grok', 'opus-4', 'sonnet-4', or any DIAL model if DIAL is configured
=======
#          'grok', 'grok4', 'kimi-latest', 'kimi-thinking', 'opus-4', 'sonnet-4', or any DIAL model if DIAL is configured
>>>>>>> b2969ad9
# When set to 'auto', Claude will select the best model for each task
# Defaults to 'auto' if not specified
DEFAULT_MODEL=auto

# Optional: Default thinking mode for ThinkDeep tool
# NOTE: Only applies to models that support extended thinking (e.g., Gemini 2.5 Pro, GPT-5 models)
#       Flash models (2.0) will use system prompt engineering instead
# Token consumption per mode:
#   minimal: 128 tokens   - Quick analysis, fastest response
#   low:     2,048 tokens - Light reasoning tasks  
#   medium:  8,192 tokens - Balanced reasoning (good for most cases)
#   high:    16,384 tokens - Complex analysis (recommended for thinkdeep)
#   max:     32,768 tokens - Maximum reasoning depth, slowest but most thorough
# Defaults to 'high' if not specified
DEFAULT_THINKING_MODE_THINKDEEP=high

# Optional: Model usage restrictions
# Limit which models can be used from each provider for cost control, compliance, or standardization
# Format: Comma-separated list of allowed model names (case-insensitive, whitespace tolerant)
# Empty or unset = all models allowed (default behavior)
# If you want to disable a provider entirely, don't set its API key
#
# Supported OpenAI models:
#   - o3               (200K context, high reasoning)
#   - o3-mini          (200K context, balanced)
#   - o4-mini          (200K context, latest balanced, temperature=1.0 only)
#   - o4-mini-high     (200K context, enhanced reasoning, temperature=1.0 only)
#   - gpt-5            (400K context, 128K output, reasoning tokens)
#   - gpt-5-mini       (400K context, 128K output, reasoning tokens)
#   - mini             (shorthand for o4-mini)
#
# Supported Google/Gemini models:
#   - gemini-2.5-flash   (1M context, fast, supports thinking)
#   - gemini-2.5-pro     (1M context, powerful, supports thinking)
#   - flash              (shorthand for gemini-2.5-flash)
#   - pro                (shorthand for gemini-2.5-pro)
#
# Supported X.AI GROK models:
#   - grok-3          (131K context, advanced reasoning)
#   - grok-3-fast     (131K context, higher performance but more expensive)
#   - grok-4          (256K context, latest generation with multimodal capabilities)
#   - grok            (shorthand for grok-3)
#   - grok3           (shorthand for grok-3)
#   - grok4           (shorthand for grok-4)
#   - grokfast        (shorthand for grok-3-fast)
#
# Supported Perplexity models:
#   - sonar                 (127K context, fast search-augmented model)
#   - sonar-pro             (127K context, high-quality search-augmented model)
#   - sonar-reasoning       (127K context, reasoning with search capabilities)
#   - sonar-reasoning-pro   (127K context, advanced reasoning with search - enterprise)
#   - sonar-deep-research   (127K context, deep research for comprehensive analysis)
#   - r1-1776               (127K context, DeepSeek R1 post-trained, offline no search)
#   - perplexity                (shorthand for sonar)
#   - perplexity-pro            (shorthand for sonar-pro)
#   - perplexity-reasoning      (shorthand for sonar-reasoning)
#   - perplexity-reasoning-pro  (shorthand for sonar-reasoning-pro)
#   - deep-research             (shorthand for sonar-deep-research)
#   - r1                        (shorthand for r1-1776)
#
# Supported DIAL models (when available in your DIAL deployment):
#   - o3-2025-04-16   (200K context, latest O3 release)
#   - o4-mini-2025-04-16 (200K context, latest O4 mini)
#   - o3              (shorthand for o3-2025-04-16)
#   - o4-mini         (shorthand for o4-mini-2025-04-16)
#   - anthropic.claude-sonnet-4-20250514-v1:0 (200K context, Claude 4 Sonnet)
#   - anthropic.claude-sonnet-4-20250514-v1:0-with-thinking (200K context, Claude 4 Sonnet with thinking mode)
#   - anthropic.claude-opus-4-20250514-v1:0 (200K context, Claude 4 Opus)
#   - anthropic.claude-opus-4-20250514-v1:0-with-thinking (200K context, Claude 4 Opus with thinking mode)
#   - sonnet-4        (shorthand for Claude 4 Sonnet)
#   - sonnet-4-thinking (shorthand for Claude 4 Sonnet with thinking)
#   - opus-4          (shorthand for Claude 4 Opus)
#   - opus-4-thinking (shorthand for Claude 4 Opus with thinking)
#   - gemini-2.5-pro-preview-03-25-google-search (1M context, with Google Search)
#   - gemini-2.5-pro-preview-05-06 (1M context, latest preview)
#   - gemini-2.5-flash-preview-05-20 (1M context, latest flash preview)
#   - gemini-2.5-pro  (shorthand for gemini-2.5-pro-preview-05-06)
#   - gemini-2.5-pro-search (shorthand for gemini-2.5-pro-preview-03-25-google-search)
#   - gemini-2.5-flash (shorthand for gemini-2.5-flash-preview-05-20)
#
# Examples:
#   PERPLEXITY_ALLOWED_MODELS=sonar,sonar-pro     # Only allow basic Sonar models
#   PERPLEXITY_ALLOWED_MODELS=sonar-reasoning,sonar-deep-research # Only reasoning models
#   DIAL_ALLOWED_MODELS=opus-4-thinking,sonnet-4-thinking # Only Claude 4 with thinking mode
#   DIAL_ALLOWED_MODELS=gemini-2.5-pro,gemini-2.5-flash   # Only Gemini 2.5 models via DIAL
#
# Note: These restrictions apply even in 'auto' mode - Claude will only pick from allowed models
# OPENAI_ALLOWED_MODELS=
# GOOGLE_ALLOWED_MODELS=
# XAI_ALLOWED_MODELS=
# PERPLEXITY_ALLOWED_MODELS=
# DIAL_ALLOWED_MODELS=

# Optional: Custom model configuration file path
# Override the default location of custom_models.json
# CUSTOM_MODELS_CONFIG_PATH=/path/to/your/custom_models.json

# Note: Conversations are stored in memory during the session

# Optional: Conversation timeout (hours)
# How long AI-to-AI conversation threads persist before expiring
# Longer timeouts use more memory but allow resuming conversations later
# Defaults to 3 hours if not specified
CONVERSATION_TIMEOUT_HOURS=3

# Optional: Max conversation turns
# Maximum number of turns allowed in an AI-to-AI conversation thread
# Each exchange (Claude asks, Gemini responds) counts as 2 turns
# So 20 turns = 10 exchanges. Defaults to 20 if not specified
MAX_CONVERSATION_TURNS=20

# Optional: Logging level (DEBUG, INFO, WARNING, ERROR)
# DEBUG: Shows detailed operational messages for troubleshooting (default)
# INFO: Shows general operational messages
# WARNING: Shows only warnings and errors
# ERROR: Shows only errors
LOG_LEVEL=DEBUG

# Optional: Tool Selection
# Comma-separated list of tools to disable. If not set, all tools are enabled.
# Essential tools (version, listmodels) cannot be disabled.
# Available tools: chat, thinkdeep, planner, consensus, codereview, precommit,
#                  debug, docgen, analyze, refactor, tracer, testgen
# Examples:
# DISABLED_TOOLS=                    # All tools enabled (default)
# DISABLED_TOOLS=debug,tracer        # Disable debug and tracer tools
# DISABLED_TOOLS=planner,consensus   # Disable planning tools

# Optional: Language/Locale for AI responses
# When set, all AI tools will respond in the specified language
# while maintaining their analytical capabilities
# Examples: "fr-FR", "en-US", "zh-CN", "zh-TW", "ja-JP", "ko-KR", "es-ES"
# Leave empty for default language (English)
# LOCALE=fr-FR

# ===========================================
# Docker Configuration
# ===========================================

# Container name for Docker Compose
# Used when running with docker-compose.yml
COMPOSE_PROJECT_NAME=zen-mcp

# Timezone for Docker containers
# Ensures consistent time handling in containerized environments
TZ=UTC

# Maximum log file size (default: 10MB)
# Applicable when using file-based logging
LOG_MAX_SIZE=10MB

# ===========================================
# Research Tool Configuration
# ===========================================
# Default model to use (sonar, sonar-pro, sonar-reasoning, sonar-reasoning-pro, sonar-deep-research)
RESEARCH_DEFAULT_MODEL=sonar-pro

# Default search mode (web, high, medium, low)
RESEARCH_DEFAULT_SEARCH_MODE=medium

# Default maximum tokens for research responses
RESEARCH_DEFAULT_MAX_TOKENS=2048

# Export research results to markdown files
RESEARCH_EXPORT_TO_MD=false

# Directory for research exports (relative to project root)
RESEARCH_EXPORT_DIR=research_exports
<|MERGE_RESOLUTION|>--- conflicted
+++ resolved
@@ -39,11 +39,7 @@
 
 # Optional: Default model to use
 # Options: 'auto' (Claude picks best model), 'pro', 'flash', 'o3', 'o3-mini', 'o4-mini', 'o4-mini-high',
-<<<<<<< HEAD
 #          'gpt-5', 'gpt-5-mini', 'grok', 'opus-4', 'sonnet-4', or any DIAL model if DIAL is configured
-=======
-#          'grok', 'grok4', 'kimi-latest', 'kimi-thinking', 'opus-4', 'sonnet-4', or any DIAL model if DIAL is configured
->>>>>>> b2969ad9
 # When set to 'auto', Claude will select the best model for each task
 # Defaults to 'auto' if not specified
 DEFAULT_MODEL=auto
