--- conflicted
+++ resolved
@@ -3,13 +3,8 @@
 
 # ============================================================================
 # Zen MCP Server Setup Script
-<<<<<<< HEAD
 # 
 # Uses uv for Python management exclusively.
-=======
-#
-# A platform-agnostic setup script that works on macOS, Linux, and WSL.
->>>>>>> 123851d5
 # Handles environment setup, dependency installation, and configuration.
 # ============================================================================
 
@@ -214,162 +209,10 @@
 # Python Environment Functions
 # ----------------------------------------------------------------------------
 
-<<<<<<< HEAD
 # Check if uv is installed
 check_uv_installed() {
     if ! command -v uv &> /dev/null; then
         print_error "uv is not installed. Please install uv first:"
-=======
-# Find suitable Python command
-find_python() {
-    # Pyenv should already be initialized at script start, but check if .python-version exists
-    if [[ -f ".python-version" ]] && command -v pyenv &> /dev/null; then
-        # Ensure pyenv respects the local .python-version
-        pyenv local &>/dev/null || true
-    fi
-
-    # Prefer Python 3.12 for best compatibility
-    local python_cmds=("python3.12" "python3.13" "python3.11" "python3.10" "python3" "python" "py")
-
-    for cmd in "${python_cmds[@]}"; do
-        if command -v "$cmd" &> /dev/null; then
-            local version=$($cmd --version 2>&1)
-            if [[ $version =~ Python\ 3\.([0-9]+)\.([0-9]+) ]]; then
-                local major_version=${BASH_REMATCH[1]}
-                local minor_version=${BASH_REMATCH[2]}
-
-                # Check minimum version (3.10) for better library compatibility
-                if [[ $major_version -ge 10 ]]; then
-                    # Verify the command actually exists (important for pyenv)
-                    if command -v "$cmd" &> /dev/null; then
-                        echo "$cmd"
-                        print_success "Found Python: $version"
-
-                        # Recommend Python 3.12
-                        if [[ $major_version -ne 12 ]]; then
-                            print_info "Note: Python 3.12 is recommended for best compatibility."
-                        fi
-
-                        return 0
-                    fi
-                fi
-            fi
-        fi
-    done
-
-    # No suitable Python found - check if we can use pyenv
-    local os_type=$(detect_os)
-
-    # Check for pyenv on Unix-like systems (macOS/Linux)
-    if [[ "$os_type" == "macos" || "$os_type" == "linux" || "$os_type" == "wsl" ]]; then
-        if command -v pyenv &> /dev/null; then
-            # pyenv exists, check if Python 3.12 is installed
-            if ! pyenv versions 2>/dev/null | grep -E "3\.(1[2-9]|[2-9][0-9])" >/dev/null; then
-                echo ""
-                echo "Python 3.10+ is required. Pyenv can install Python 3.12 locally for this project."
-                read -p "Install Python 3.12 using pyenv? (Y/n): " -n 1 -r
-                echo ""
-                if [[ ! $REPLY =~ ^[Nn]$ ]]; then
-                    if install_python_with_pyenv; then
-                        # Try finding Python again
-                        if python_cmd=$(find_python); then
-                            echo "$python_cmd"
-                            return 0
-                        fi
-                    fi
-                fi
-            else
-                # Python 3.12+ is installed in pyenv but may not be active
-                # Check if .python-version exists
-                if [[ ! -f ".python-version" ]] || ! grep -qE "3\.(1[2-9]|[2-9][0-9])" .python-version 2>/dev/null; then
-                    echo ""
-                    print_info "Python 3.12 is installed via pyenv but not set for this project."
-                    read -p "Set Python 3.12.0 for this project? (Y/n): " -n 1 -r
-                    echo ""
-                    if [[ ! $REPLY =~ ^[Nn]$ ]]; then
-                        # Find the first suitable Python version
-                        local py_version=$(pyenv versions --bare | grep -E "^3\.(1[2-9]|[2-9][0-9])" | head -1)
-                        if [[ -n "$py_version" ]]; then
-                            pyenv local "$py_version"
-                            print_success "Set Python $py_version for this project"
-                            # Re-initialize pyenv to pick up the change
-                            eval "$(pyenv init --path)" 2>/dev/null || true
-                            eval "$(pyenv init -)" 2>/dev/null || true
-                            # Try finding Python again
-                            if python_cmd=$(find_python); then
-                                echo "$python_cmd"
-                                return 0
-                            fi
-                        fi
-                    fi
-                fi
-            fi
-        else
-            # No pyenv installed - show instructions
-            echo "" >&2
-            print_error "Python 3.10+ not found. The 'mcp' package requires Python 3.10+."
-            echo "" >&2
-
-            if [[ "$os_type" == "macos" ]]; then
-                echo "To install Python locally for this project:" >&2
-                echo "" >&2
-                echo "1. Install pyenv (manages Python versions per project):" >&2
-                echo "   brew install pyenv" >&2
-                echo "" >&2
-                echo "2. Add to ~/.zshrc:" >&2
-                echo '   export PYENV_ROOT="$HOME/.pyenv"' >&2
-                echo '   export PATH="$PYENV_ROOT/bin:$PATH"' >&2
-                echo '   eval "$(pyenv init -)"' >&2
-                echo "" >&2
-                echo "3. Restart terminal, then run:" >&2
-                echo "   pyenv install 3.12.0" >&2
-                echo "   cd $(pwd)" >&2
-                echo "   pyenv local 3.12.0" >&2
-                echo "   ./run-server.sh" >&2
-            else
-                # Linux/WSL
-                echo "To install Python locally for this project:" >&2
-                echo "" >&2
-                echo "1. Install pyenv:" >&2
-                echo "   curl https://pyenv.run | bash" >&2
-                echo "" >&2
-                echo "2. Add to ~/.bashrc:" >&2
-                echo '   export PYENV_ROOT="$HOME/.pyenv"' >&2
-                echo '   export PATH="$PYENV_ROOT/bin:$PATH"' >&2
-                echo '   eval "$(pyenv init -)"' >&2
-                echo "" >&2
-                echo "3. Restart terminal, then run:" >&2
-                echo "   pyenv install 3.12.0" >&2
-                echo "   cd $(pwd)" >&2
-                echo "   pyenv local 3.12.0" >&2
-                echo "   ./run-server.sh" >&2
-            fi
-        fi
-    else
-        # Other systems (shouldn't happen with bash script)
-        print_error "Python 3.10+ not found. Please install Python 3.10 or newer."
-    fi
-
-    return 1
-}
-
-# Install Python with pyenv (when pyenv is already installed)
-install_python_with_pyenv() {
-    # Ensure pyenv is initialized
-    export PYENV_ROOT="${PYENV_ROOT:-$HOME/.pyenv}"
-    export PATH="$PYENV_ROOT/bin:$PATH"
-    eval "$(pyenv init -)" 2>/dev/null || true
-
-    print_info "Installing Python 3.12 (this may take a few minutes)..."
-    if pyenv install -s 3.12.0; then
-        print_success "Python 3.12 installed"
-
-        # Set local Python version for this project
-        pyenv local 3.12.0
-        print_success "Python 3.12 set for this project"
-
-        # Show shell configuration instructions
->>>>>>> 123851d5
         echo ""
         local os_type=$(detect_os)
         case "$os_type" in
@@ -390,198 +233,13 @@
                 ;;
         esac
         echo ""
-<<<<<<< HEAD
         echo "After installing uv, run this script again."
-=======
-
-        # Re-initialize pyenv to use the newly installed Python
-        eval "$(pyenv init --path)" 2>/dev/null || true
-        eval "$(pyenv init -)" 2>/dev/null || true
-
-        return 0
-    else
-        print_error "Failed to install Python 3.12"
->>>>>>> 123851d5
         return 1
     fi
     return 0
 }
 
-<<<<<<< HEAD
-
-=======
-# Detect Linux distribution
-detect_linux_distro() {
-    if [[ -f /etc/os-release ]]; then
-        . /etc/os-release
-        echo "${ID:-unknown}"
-    elif [[ -f /etc/debian_version ]]; then
-        echo "debian"
-    elif [[ -f /etc/redhat-release ]]; then
-        echo "rhel"
-    elif [[ -f /etc/arch-release ]]; then
-        echo "arch"
-    else
-        echo "unknown"
-    fi
-}
-
-# Get package manager and install command for the distro
-get_install_command() {
-    local distro="$1"
-    local python_version="${2:-}"
-
-    # Extract major.minor version if provided
-    local version_suffix=""
-    if [[ -n "$python_version" ]] && [[ "$python_version" =~ ([0-9]+\.[0-9]+) ]]; then
-        version_suffix="${BASH_REMATCH[1]}"
-    fi
-
-    case "$distro" in
-        ubuntu|debian|raspbian|pop|linuxmint|elementary)
-            if [[ -n "$version_suffix" ]]; then
-                # Try version-specific packages first, then fall back to generic
-                echo "sudo apt update && (sudo apt install -y python${version_suffix}-venv python${version_suffix}-dev || sudo apt install -y python3-venv python3-pip)"
-            else
-                echo "sudo apt update && sudo apt install -y python3-venv python3-pip"
-            fi
-            ;;
-        fedora)
-            echo "sudo dnf install -y python3-venv python3-pip"
-            ;;
-        rhel|centos|rocky|almalinux|oracle)
-            echo "sudo dnf install -y python3-venv python3-pip || sudo yum install -y python3-venv python3-pip"
-            ;;
-        arch|manjaro|endeavouros)
-            echo "sudo pacman -Syu --noconfirm python-pip python-virtualenv"
-            ;;
-        opensuse|suse)
-            echo "sudo zypper install -y python3-venv python3-pip"
-            ;;
-        alpine)
-            echo "sudo apk add --no-cache python3-dev py3-pip py3-virtualenv"
-            ;;
-        *)
-            echo ""
-            ;;
-    esac
-}
-
-# Check if we can use sudo
-can_use_sudo() {
-    # Check if sudo exists and user can use it
-    if command -v sudo &> /dev/null; then
-        # Test sudo with a harmless command
-        if sudo -n true 2>/dev/null; then
-            return 0
-        elif [[ -t 0 ]]; then
-            # Terminal is interactive, test if sudo works with password
-            if sudo true 2>/dev/null; then
-                return 0
-            fi
-        fi
-    fi
-    return 1
-}
-
-# Try to install system packages automatically
-try_install_system_packages() {
-    local python_cmd="${1:-python3}"
-    local os_type=$(detect_os)
-
-    # Skip on macOS as it works fine
-    if [[ "$os_type" == "macos" ]]; then
-        return 1
-    fi
-
-    # Only try on Linux systems
-    if [[ "$os_type" != "linux" && "$os_type" != "wsl" ]]; then
-        return 1
-    fi
-
-    # Get Python version
-    local python_version=""
-    if command -v "$python_cmd" &> /dev/null; then
-        python_version=$($python_cmd --version 2>&1 | grep -oE '[0-9]+\.[0-9]+\.[0-9]+' || echo "")
-    fi
-
-    local distro=$(detect_linux_distro)
-    local install_cmd=$(get_install_command "$distro" "$python_version")
-
-    if [[ -z "$install_cmd" ]]; then
-        return 1
-    fi
-
-    print_info "Attempting to install required Python packages..."
-
-    # Check if we can use sudo
-    if can_use_sudo; then
-        print_info "Installing system packages (this may ask for your password)..."
-        if bash -c "$install_cmd" >/dev/null 2>&1; then  # Replaced eval to prevent command injection
-            print_success "System packages installed successfully"
-            return 0
-        else
-            print_warning "Failed to install system packages automatically"
-        fi
-    fi
-
-    return 1
-}
-
-# Bootstrap pip in virtual environment
-bootstrap_pip() {
-    local venv_python="$1"
-    local python_cmd="$2"
-
-    print_info "Bootstrapping pip in virtual environment..."
-
-    # Try ensurepip first
-    if $venv_python -m ensurepip --default-pip >/dev/null 2>&1; then
-        print_success "Successfully bootstrapped pip using ensurepip"
-        return 0
-    fi
-
-    # Try to download get-pip.py
-    print_info "Downloading pip installer..."
-    local get_pip_url="https://bootstrap.pypa.io/get-pip.py"
-    local temp_pip=$(mktemp)
-    local download_success=false
-
-    # Try curl first
-    if command -v curl &> /dev/null; then
-        if curl -sSL "$get_pip_url" -o "$temp_pip" 2>/dev/null; then
-            download_success=true
-        fi
-    fi
-
-    # Try wget if curl failed
-    if [[ "$download_success" == false ]] && command -v wget &> /dev/null; then
-        if wget -qO "$temp_pip" "$get_pip_url" 2>/dev/null; then
-            download_success=true
-        fi
-    fi
-
-    # Try python urllib as last resort
-    if [[ "$download_success" == false ]]; then
-        print_info "Using Python to download pip installer..."
-        if $python_cmd -c "import urllib.request; urllib.request.urlretrieve('$get_pip_url', '$temp_pip')" 2>/dev/null; then
-            download_success=true
-        fi
-    fi
-
-    if [[ "$download_success" == true ]] && [[ -f "$temp_pip" ]] && [[ -s "$temp_pip" ]]; then
-        print_info "Installing pip..."
-        if $venv_python "$temp_pip" --no-warn-script-location >/dev/null 2>&1; then
-            rm -f "$temp_pip"
-            print_success "Successfully installed pip"
-            return 0
-        fi
-    fi
-
-    rm -f "$temp_pip" 2>/dev/null
-    return 1
-}
->>>>>>> 123851d5
+
 
 # Setup environment using uv
 setup_environment() {
@@ -589,7 +247,6 @@
     check_uv_installed || return 1
     
     local venv_python=""
-<<<<<<< HEAD
     
     # Check if .venv exists and was created by uv
     if [[ -d "$VENV_PATH" ]]; then
@@ -632,278 +289,12 @@
         if venv_python=$(get_venv_python_path "$VENV_PATH"); then
             local python_version=$($venv_python --version 2>&1)
             print_success "Created environment with $python_version"
-=======
-
-    # Try uv-first approach
-    if command -v uv &> /dev/null; then
-        print_info "Setting up environment with uv..."
-
-        # Only remove existing venv if it wasn't created by uv (to ensure clean uv setup)
-        if [[ -d "$VENV_PATH" ]] && [[ ! -f "$VENV_PATH/uv_created" ]]; then
-            print_info "Removing existing environment for clean uv setup..."
-            rm -rf "$VENV_PATH"
-        fi
-
-        # Try Python 3.12 first (preferred)
-        local uv_output
-        if uv_output=$(uv venv --python 3.12 "$VENV_PATH" 2>&1); then
-            # Use helper function for cross-platform path detection
-            if venv_python=$(get_venv_python_path "$VENV_PATH"); then
-                touch "$VENV_PATH/uv_created"  # Mark as uv-created
-                print_success "Created environment with uv using Python 3.12"
-
-                # Ensure pip is installed in uv environment
-                if ! $venv_python -m pip --version &>/dev/null 2>&1; then
-                    print_info "Installing pip in uv environment..."
-                    # uv doesn't install pip by default, use bootstrap method
-                    if bootstrap_pip "$venv_python" "python3"; then
-                        print_success "pip installed in uv environment"
-                    else
-                        print_warning "Failed to install pip in uv environment"
-                    fi
-                fi
-            else
-                print_warning "uv succeeded but Python executable not found in venv"
-            fi
-        # Fall back to any available Python through uv
-        elif uv_output=$(uv venv "$VENV_PATH" 2>&1); then
-            # Use helper function for cross-platform path detection
-            if venv_python=$(get_venv_python_path "$VENV_PATH"); then
-                touch "$VENV_PATH/uv_created"  # Mark as uv-created
-                local python_version=$($venv_python --version 2>&1)
-                print_success "Created environment with uv using $python_version"
-
-                # Ensure pip is installed in uv environment
-                if ! $venv_python -m pip --version &>/dev/null 2>&1; then
-                    print_info "Installing pip in uv environment..."
-                    # uv doesn't install pip by default, use bootstrap method
-                    if bootstrap_pip "$venv_python" "python3"; then
-                        print_success "pip installed in uv environment"
-                    else
-                        print_warning "Failed to install pip in uv environment"
-                    fi
-                fi
-            else
-                print_warning "uv succeeded but Python executable not found in venv"
-            fi
-        else
-            print_warning "uv environment creation failed, falling back to system Python detection"
-            print_warning "uv output: $uv_output"
-        fi
-    else
-        print_info "uv not found, using system Python detection"
-    fi
-
-    # If uv failed or not available, fallback to system Python detection
-    if [[ -z "$venv_python" ]]; then
-        print_info "Setting up environment with system Python..."
-        local python_cmd
-        python_cmd=$(find_python) || return 1
-
-        # Use existing venv creation logic
-        venv_python=$(setup_venv "$python_cmd")
-        if [[ $? -ne 0 ]]; then
-            return 1
-        fi
-    else
-        # venv_python was already set by uv creation above, just convert to absolute path
-        if [[ -n "$venv_python" ]]; then
-            # Convert to absolute path for MCP registration
-            local abs_venv_python
-            if cd "$(dirname "$venv_python")" 2>/dev/null; then
-                abs_venv_python=$(pwd)/$(basename "$venv_python")
-                venv_python="$abs_venv_python"
-            else
-                print_error "Failed to resolve absolute path for venv_python"
-                return 1
-            fi
-        fi
-    fi
-
-    echo "$venv_python"
-    return 0
-}
-
-# Setup virtual environment
-setup_venv() {
-    local python_cmd="$1"
-    local venv_python=""
-    local venv_pip=""
-
-    # Create venv if it doesn't exist
-    if [[ ! -d "$VENV_PATH" ]]; then
-        print_info "Creating isolated environment..."
-
-        # Capture error output for better diagnostics
-        local venv_error
-        if venv_error=$($python_cmd -m venv "$VENV_PATH" 2>&1); then
-            print_success "Created isolated environment"
-        else
-            # Check for common Linux issues and try fallbacks
-            local os_type=$(detect_os)
-            if [[ "$os_type" == "linux" || "$os_type" == "wsl" ]]; then
-                if echo "$venv_error" | grep -E -q "No module named venv|venv.*not found|ensurepip is not|python3.*-venv"; then
-                    # Try to install system packages automatically first
-                    if try_install_system_packages "$python_cmd"; then
-                        print_info "Retrying virtual environment creation..."
-                        if venv_error=$($python_cmd -m venv "$VENV_PATH" 2>&1); then
-                            print_success "Created isolated environment"
-                        else
-                            # Continue to fallback methods below
-                            print_warning "Still unable to create venv, trying fallback methods..."
-                        fi
-                    fi
-
-                    # If venv still doesn't exist, try fallback methods
-                    if [[ ! -d "$VENV_PATH" ]]; then
-                        # Try virtualenv as fallback
-                        if command -v virtualenv &> /dev/null; then
-                            print_info "Attempting to create environment with virtualenv..."
-                            if virtualenv -p "$python_cmd" "$VENV_PATH" &>/dev/null 2>&1; then
-                                print_success "Created environment using virtualenv fallback"
-                            fi
-                        fi
-
-                        # Try python -m virtualenv if directory wasn't created
-                        if [[ ! -d "$VENV_PATH" ]]; then
-                            if $python_cmd -m virtualenv "$VENV_PATH" &>/dev/null 2>&1; then
-                                print_success "Created environment using python -m virtualenv fallback"
-                            fi
-                        fi
-
-                        # Last resort: try to install virtualenv via pip and use it
-                        if [[ ! -d "$VENV_PATH" ]] && command -v pip3 &> /dev/null; then
-                            print_info "Installing virtualenv via pip..."
-                            if pip3 install --user virtualenv &>/dev/null 2>&1; then
-                                local user_bin="$HOME/.local/bin"
-                                if [[ -f "$user_bin/virtualenv" ]]; then
-                                    if "$user_bin/virtualenv" -p "$python_cmd" "$VENV_PATH" &>/dev/null 2>&1; then
-                                        print_success "Created environment using pip-installed virtualenv"
-                                    fi
-                                fi
-                            fi
-                        fi
-                    fi
-
-                    # Check if any method succeeded
-                    if [[ ! -d "$VENV_PATH" ]]; then
-                        print_error "Unable to create virtual environment"
-                        echo ""
-                        echo "Your system is missing Python development packages."
-                        echo ""
-
-                        local distro=$(detect_linux_distro)
-                        local python_version=$($python_cmd --version 2>&1 | grep -oE '[0-9]+\.[0-9]+\.[0-9]+' || echo "")
-                        local install_cmd=$(get_install_command "$distro" "$python_version")
-
-                        if [[ -n "$install_cmd" ]]; then
-                            echo "Please run this command to install them:"
-                            echo "  $install_cmd"
-                        else
-                            echo "Please install Python venv support for your system:"
-                            echo "  Ubuntu/Debian: sudo apt install python3-venv python3-pip"
-                            echo "  RHEL/CentOS:   sudo dnf install python3-venv python3-pip"
-                            echo "  Arch:          sudo pacman -S python-pip python-virtualenv"
-                        fi
-                        echo ""
-                        echo "Then run this script again."
-                        exit 1
-                    fi
-                elif echo "$venv_error" | grep -q "Permission denied"; then
-                    print_error "Permission denied creating virtual environment"
-                    echo ""
-                    echo "Try running in a different directory:"
-                    echo "  cd ~ && git clone <repository-url> && cd zen-mcp-server && ./run-server.sh"
-                    echo ""
-                    exit 1
-                else
-                    print_error "Failed to create virtual environment"
-                    echo "Error: $venv_error"
-                    exit 1
-                fi
-            else
-                # For non-Linux systems, show the error and exit
-                print_error "Failed to create virtual environment"
-                echo "Error: $venv_error"
-                exit 1
-            fi
-        fi
-    fi
-
-    # Get venv Python path based on platform
-    local os_type=$(detect_os)
-    case "$os_type" in
-        windows)
-            venv_python="$VENV_PATH/Scripts/python.exe"
-            venv_pip="$VENV_PATH/Scripts/pip.exe"
-            ;;
-        *)
-            venv_python="$VENV_PATH/bin/python"
-            venv_pip="$VENV_PATH/bin/pip"
-            ;;
-    esac
-
-    # Check if venv Python exists
-    if [[ ! -f "$venv_python" ]]; then
-        print_error "Virtual environment Python not found"
-        exit 1
-    fi
-
-    # Always check if pip exists in the virtual environment (regardless of how it was created)
-    if [[ ! -f "$venv_pip" ]] && ! $venv_python -m pip --version &>/dev/null 2>&1; then
-        print_warning "pip not found in virtual environment, installing..."
-
-        # On Linux, try to install system packages if pip is missing
-        local os_type=$(detect_os)
-        if [[ "$os_type" == "linux" || "$os_type" == "wsl" ]]; then
-            if try_install_system_packages "$python_cmd"; then
-                # Check if pip is now available after system package install
-                if $venv_python -m pip --version &>/dev/null 2>&1; then
-                    print_success "pip is now available"
-                else
-                    # Still need to bootstrap pip
-                    bootstrap_pip "$venv_python" "$python_cmd" || true
-                fi
-            else
-                # Try to bootstrap pip without system packages
-                bootstrap_pip "$venv_python" "$python_cmd" || true
-            fi
-        else
-            # For non-Linux systems, just try to bootstrap pip
-            bootstrap_pip "$venv_python" "$python_cmd" || true
-        fi
-
-        # Final check after all attempts
-        if ! $venv_python -m pip --version &>/dev/null 2>&1; then
-            print_error "Failed to install pip in virtual environment"
-            echo ""
-            echo "Your Python installation appears to be incomplete."
-            echo ""
-
-            local distro=$(detect_linux_distro)
-            local python_version=$($python_cmd --version 2>&1 | grep -oE '[0-9]+\.[0-9]+\.[0-9]+' || echo "")
-            local install_cmd=$(get_install_command "$distro" "$python_version")
-
-            if [[ -n "$install_cmd" ]]; then
-                echo "Please run this command to install Python packages:"
-                echo "  $install_cmd"
-            else
-                echo "Please install Python pip support for your system."
-            fi
-            echo ""
-            echo "Then delete the virtual environment and run this script again:"
-            echo "  rm -rf $VENV_PATH"
-            echo "  ./run-server.sh"
-            echo ""
-            exit 1
->>>>>>> 123851d5
         fi
     else
         print_error "Failed to create environment with uv"
         echo "Error: $uv_output"
         return 1
     fi
-<<<<<<< HEAD
     
     # Verify Python was found
     if [[ -z "$venv_python" ]]; then
@@ -920,29 +311,6 @@
     fi
     
     echo "$venv_python"
-=======
-
-    # Verify pip is working
-    if ! $venv_python -m pip --version &>/dev/null 2>&1; then
-        print_error "pip is not working correctly in the virtual environment"
-        echo ""
-        echo "Try deleting the virtual environment and running again:"
-        echo "  rm -rf $VENV_PATH"
-        echo "  ./run-server.sh"
-        echo ""
-        exit 1
-    fi
-
-    if [[ -n "${VIRTUAL_ENV:-}" ]]; then
-        print_success "Using activated virtual environment with pip"
-    else
-        print_success "Virtual environment ready with pip"
-    fi
-
-    # Convert to absolute path for MCP registration
-    local abs_venv_python=$(cd "$(dirname "$venv_python")" && pwd)/$(basename "$venv_python")
-    echo "$abs_venv_python"
->>>>>>> 123851d5
     return 0
 }
 
@@ -957,7 +325,6 @@
 # Install dependencies
 install_dependencies() {
     local python_cmd="$1"
-<<<<<<< HEAD
 
     # Check if pyproject.toml exists
     if [[ ! -f "pyproject.toml" ]]; then
@@ -965,95 +332,6 @@
         return 1
     fi
     
-=======
-    local deps_needed=false
-
-    # First verify pip is available with retry logic and bootstrap fallback
-    local pip_available=false
-    local max_attempts=3
-
-    for ((attempt=1; attempt<=max_attempts; attempt++)); do
-        if "$python_cmd" -m pip --version &>/dev/null; then
-            pip_available=true
-            break
-        else
-            if (( attempt < max_attempts )); then
-                print_warning "Attempt $attempt/$max_attempts: pip not available, retrying in 1 second..."
-                sleep 1
-            fi
-        fi
-    done
-
-    # If pip is still not available after retries, try to bootstrap it
-    if [[ "$pip_available" == false ]]; then
-        print_warning "pip is not available in the Python environment after $max_attempts attempts"
-        
-        # Enhanced diagnostic information for debugging
-        print_info "Diagnostic information:"
-        print_info "  Python executable: $python_cmd"
-        print_info "  Python executable exists: $(if [[ -f "$python_cmd" ]]; then echo "Yes"; else echo "No"; fi)"
-        print_info "  Python executable permissions: $(ls -la "$python_cmd" 2>/dev/null || echo "Cannot check")"
-        print_info "  Virtual environment path: $VENV_PATH"
-        print_info "  Virtual environment exists: $(if [[ -d "$VENV_PATH" ]]; then echo "Yes"; else echo "No"; fi)"
-        
-        print_info "Attempting to bootstrap pip..."
-
-        # Extract the base python command for bootstrap (fallback to python3)
-        local base_python_cmd="python3"
-        if command -v python &> /dev/null; then
-            base_python_cmd="python"
-        fi
-
-        # Try to bootstrap pip
-        if bootstrap_pip "$python_cmd" "$base_python_cmd"; then
-            print_success "Successfully bootstrapped pip"
-
-            # Verify pip is now available
-            if $python_cmd -m pip --version &>/dev/null 2>&1; then
-                pip_available=true
-            else
-                print_error "pip still not available after bootstrap attempt"
-            fi
-        else
-            print_error "Failed to bootstrap pip"
-        fi
-    fi
-
-    # Final check - if pip is still not available, exit with error
-    if [[ "$pip_available" == false ]]; then
-        print_error "pip is not available in the Python environment"
-        echo ""
-        echo "This indicates an incomplete Python installation or a problem with the virtual environment."
-        echo ""
-        echo "Final diagnostic information:"
-        echo "  Python executable: $python_cmd"
-        echo "  Python version: $($python_cmd --version 2>&1 || echo "Cannot determine")"
-        echo "  pip module check: $($python_cmd -c "import pip; print('Available')" 2>&1 || echo "Not available")"
-        echo ""
-        echo "Troubleshooting steps:"
-        echo "1. Delete the virtual environment: rm -rf $VENV_PATH"
-        echo "2. Run this script again: ./run-server.sh"
-        echo "3. If the problem persists, check your Python installation"
-        echo "4. For Git Bash on Windows, try running from a regular Command Prompt or PowerShell"
-        echo ""
-        return 1
-    fi
-
-    # Check required packages
-    local packages=("mcp" "google.genai" "openai" "pydantic" "dotenv")
-    for package in "${packages[@]}"; do
-        if ! check_package "$python_cmd" "$package"; then
-            deps_needed=true
-            break
-        fi
-    done
-
-    if [[ "$deps_needed" == false ]]; then
-        print_success "Dependencies already installed"
-        return 0
-    fi
-
->>>>>>> 123851d5
     echo ""
     print_info "Setting up Zen MCP Server..."
     echo "Installing required components:"
@@ -1062,7 +340,6 @@
     echo "  • Data validation tools"
     echo "  • Environment configuration"
     echo ""
-<<<<<<< HEAD
     
 
 
@@ -1075,92 +352,17 @@
         echo -e "\r${GREEN}✓ Setup complete!${NC}                    "
         return 0
     else
-=======
-
-    # Determine installation method and execute directly to handle paths with spaces
-    local install_output
-    local exit_code=0
-
-    echo -n "Downloading packages..."
-
-    if command -v uv &> /dev/null && [[ -f "$VENV_PATH/uv_created" ]]; then
-        print_info "Using uv for faster package installation..."
-        install_output=$(uv pip install -q -r requirements.txt --python "$python_cmd" 2>&1) || exit_code=$?
-    elif [[ -n "${VIRTUAL_ENV:-}" ]] || [[ "$python_cmd" == *"$VENV_PATH"* ]]; then
-        install_output=$("$python_cmd" -m pip install -q -r requirements.txt 2>&1) || exit_code=$?
-    else
-        install_output=$("$python_cmd" -m pip install -q --user -r requirements.txt 2>&1) || exit_code=$?
-    fi
-
-    if [[ $exit_code -ne 0 ]]; then
->>>>>>> 123851d5
         echo -e "\r${RED}✗ Setup failed${NC}                      "
         echo ""
         echo "Installation error:"
         echo "$install_output" | head -20
         echo ""
-<<<<<<< HEAD
         echo "Try running manually:"
         echo "  uv sync"
         echo ""
         echo "Or add packages individually:"
         echo "  uv add mcp google-generativeai openai pydantic python-dotenv"
         return 1
-=======
-
-        # Check for common issues
-        if echo "$install_output" | grep -q "No module named pip"; then
-            print_error "pip module not found"
-            echo ""
-            echo "Your Python installation is incomplete. Please install pip:"
-
-            local distro=$(detect_linux_distro)
-            local python_version=$($python_cmd --version 2>&1 | grep -oE '[0-9]+\.[0-9]+\.[0-9]+' || echo "")
-            local install_cmd=$(get_install_command "$distro" "$python_version")
-
-            if [[ -n "$install_cmd" ]]; then
-                echo ""
-                echo "For your system ($distro), run:"
-                echo "  $install_cmd"
-            else
-                echo ""
-                echo "  Ubuntu/Debian: sudo apt install python3-pip"
-                echo "  RHEL/CentOS:   sudo dnf install python3-pip"
-                echo "  Arch:          sudo pacman -S python-pip"
-            fi
-        elif echo "$install_output" | grep -q "Permission denied"; then
-            print_error "Permission denied during installation"
-            echo ""
-            echo "Try using a virtual environment or install with --user flag:"
-            echo "  $python_cmd -m pip install --user -r requirements.txt"
-        else
-            echo "Try running manually:"
-            if [[ "$use_uv" == true ]]; then
-                echo "  uv pip install -r requirements.txt --python $python_cmd"
-                echo "Or fallback to pip:"
-            fi
-            echo "  $python_cmd -m pip install -r requirements.txt"
-            echo ""
-            echo "Or install individual packages:"
-            echo "  $python_cmd -m pip install mcp google-genai openai pydantic python-dotenv"
-        fi
-        return 1
-    else
-        echo -e "\r${GREEN}✓ Setup complete!${NC}                    "
-
-        # Verify critical imports work
-        if ! check_package "$python_cmd" "dotenv"; then
-            print_warning "python-dotenv not imported correctly, installing explicitly..."
-            if $python_cmd -m pip install python-dotenv &>/dev/null 2>&1; then
-                print_success "python-dotenv installed successfully"
-            else
-                print_error "Failed to install python-dotenv"
-                return 1
-            fi
-        fi
-
-        return 0
->>>>>>> 123851d5
     fi
 }
 
@@ -1269,7 +471,6 @@
             has_key=true
         fi
     done
-<<<<<<< HEAD
     
     # Check Vertex AI configuration (both project ID and region must be set together)
     local vertex_project_id="${VERTEX_PROJECT_ID:-}"
@@ -1284,9 +485,6 @@
         echo "  For Vertex AI, both VERTEX_PROJECT_ID and VERTEX_REGION must be set" >&2
     fi
     
-=======
-
->>>>>>> 123851d5
     # Check custom API URL
     if [[ -n "${CUSTOM_API_URL:-}" ]]; then
         print_success "CUSTOM_API_URL configured: $CUSTOM_API_URL"
@@ -1822,13 +1020,8 @@
 
     # Step 4: Check API keys (non-blocking - just warn if missing)
     check_api_keys
-<<<<<<< HEAD
-    
-    # Step 5: Setup Python environment with uv
-=======
 
     # Step 5: Setup Python environment (uv-first approach)
->>>>>>> 123851d5
     local python_cmd
     python_cmd=$(setup_environment) || exit 1
 
