--- conflicted
+++ resolved
@@ -3,11 +3,7 @@
 [zen_web.webm](https://github.com/user-attachments/assets/851e3911-7f06-47c0-a4ab-a2601236697c)
 
 <div align="center">
-<<<<<<< HEAD
-  <b>🤖 <a href="https://www.anthropic.com/claude-code">Claude</a> OR <a href="https://github.com/google-gemini/gemini-cli">Gemini CLI</a> + [Gemini / OpenAI / Grok / Moonshot / Groq / OpenRouter / DIAL / Ollama / Any Model] = Your Ultimate AI Development Team</b>
-=======
   <b>🤖 <a href="https://www.anthropic.com/claude-code">Claude Code</a> OR <a href="https://github.com/google-gemini/gemini-cli">Gemini CLI</a> + [Gemini / OpenAI / Grok / OpenRouter / DIAL / Ollama / Anthropic / Any Model] = Your Ultimate AI Development Team</b>
->>>>>>> 4c87afd4
 </div>
 
 <br/>
@@ -70,96 +66,7 @@
 > Zen is designed to have Claude engage other models only when needed — and to follow through with meaningful back-and-forth.
 > **You're** the one who crafts the powerful prompt that makes Claude bring in Gemini, Flash, O3 — or fly solo.
 > You're the guide. The prompter. The puppeteer.
-<<<<<<< HEAD
-> ### You are the AI - **Actually Intelligent**.
-
-Because these AI models [clearly aren't when they get chatty →](docs/ai_banter.md)
-
-## Quick Navigation
-
-- **Getting Started**
-  - [Quickstart](#quickstart-5-minutes) - Get running in 5 minutes
-  - [Available Tools](#available-tools) - Overview of all tools
-  - [AI-to-AI Conversations](#ai-to-ai-conversation-threading) - Multi-turn conversations
-
-- **Tools Reference**
-  - [`chat`](#1-chat---general-development-chat--collaborative-thinking) - Collaborative thinking
-  - [`thinkdeep`](#2-thinkdeep---extended-reasoning-partner) - Extended reasoning
-  - [`challenge`](#3-challenge---critical-challenge-prompt) - Prevents **You're absolutely right!** responses
-  - [`planner`](#4-planner---interactive-step-by-step-planning) - Interactive step-by-step planning
-  - [`consensus`](#5-consensus---multi-model-perspective-gathering) - Multi-model consensus analysis
-  - [`codereview`](#6-codereview---professional-code-review) - Code review
-  - [`precommit`](#7-precommit---pre-commit-validation) - Pre-commit validation
-  - [`debug`](#8-debug---expert-debugging-assistant) - Debugging help
-  - [`analyze`](#9-analyze---smart-file-analysis) - File analysis
-  - [`refactor`](#10-refactor---intelligent-code-refactoring) - Code refactoring with decomposition focus
-  - [`tracer`](#11-tracer---static-code-analysis-prompt-generator) - Call-flow mapping and dependency tracing
-  - [`testgen`](#12-testgen---comprehensive-test-generation) - Test generation with edge cases
-  - [`secaudit`](#13-secaudit---comprehensive-security-audit) - Security audit with OWASP analysis
-  - [`docgen`](#14-docgen---comprehensive-documentation-generation) - Documentation generation with complexity analysis
-
-- **Advanced Usage**
-  - [Advanced Features](#advanced-features) - AI-to-AI conversations, large prompts, web search
-  - [Complete Advanced Guide](docs/advanced-usage.md) - Model configuration, thinking modes, workflows, tool parameters
-
-- **Setup & Support**
-  - [WSL Setup Guide](docs/wsl-setup.md) - Windows Subsystem for Linux configuration
-  - [Troubleshooting Guide](docs/troubleshooting.md) - Common issues and debugging steps
-  - [License](#license) - Apache 2.0
-
-## Why This Server?
-
-Claude is brilliant, but sometimes you need:
-- **Guided workflows** - Developer-centric processes that enforce systematic investigation, preventing rushed analysis by ensuring Claude examines code thoroughly at each phase ([`debug`](#7-debug---expert-debugging-assistant), [`precommit`](#6-precommit---pre-commit-validation), [`refactor`](#9-refactor---intelligent-code-refactoring), [`analyze`](#8-analyze---smart-file-analysis), [`codereview`](#5-codereview---professional-code-review))
-- **Multiple AI perspectives** - Let Claude orchestrate between different models to get the best analysis
-- **Automatic model selection** - Claude picks the right model for each task (or you can specify)
-- **A senior developer partner** to validate and extend ideas ([`chat`](#1-chat---general-development-chat--collaborative-thinking))
-- **A second opinion** on complex architectural decisions - augment Claude's thinking with perspectives from Gemini Pro, O3, or [dozens of other models via custom endpoints](docs/custom_models.md) ([`thinkdeep`](#2-thinkdeep---extended-reasoning-partner))
-- **Get multiple expert opinions** - Have different AI models debate your ideas (some supporting, some critical) to help you make better decisions ([`consensus`](#3-consensus---multi-model-perspective-gathering))
-- **Professional code reviews** with actionable feedback across entire repositories ([`codereview`](#4-codereview---professional-code-review))
-- **Pre-commit validation** with deep analysis using the best model for the job ([`precommit`](#5-precommit---pre-commit-validation))
-- **Expert debugging** - O3 for logical issues, Gemini for architectural problems ([`debug`](#6-debug---expert-debugging-assistant))
-- **Extended context windows beyond Claude's limits** - Delegate analysis to Gemini (1M tokens) or O3 (200K tokens) for entire codebases, large datasets, or comprehensive documentation
-- **Model-specific strengths** - Extended thinking with Gemini Pro, fast iteration with Flash, strong reasoning with O3, local privacy with Ollama
-- **Local model support** - Run models like Llama 3.2 locally via Ollama, vLLM, or LM Studio for privacy and cost control  
-- **Flexible authentication** - Use OpenAI API keys OR your existing ChatGPT Pro subscription tokens
-- **Dynamic collaboration** - Models can request additional context and follow-up replies from Claude mid-analysis
-- **Smart file handling** - Automatically expands directories, manages token limits based on model capacity
-- **Vision support** - Analyze images, diagrams, screenshots, and visual content with vision-capable models
-- **[Bypass MCP's token limits](docs/advanced-usage.md#working-with-large-prompts)** - Work around MCP's 25K limit automatically
-- **[Context revival across sessions](docs/context-revival.md)** - Continue conversations even after Claude's context resets, with other models maintaining full history
-
-## Pro Tip: Context Revival
-
-**This is an extremely powerful feature that cannot be highlighted enough**:
-
-> The most amazing side-effect of this _conversation continuation_ system is that even AFTER Claude's context resets or
-> compacts, since the continuation info is kept within MCP's memory, you can ask it to _continue_ discussing
-> the plan with `o3`, and it will suddenly revive Claude because O3 would know what was being talked about and
-> relay this back in a way that re-ignites Claude's understanding. All this without wasting context on asking Claude to
-> ingest lengthy documents / code again and re-prompting it to communicate with another model. Zen manages that internally. The model's response
-> revives Claude with better context around the discussion than an automatic summary ever can.
-
-**[📖 Read the complete technical deep-dive on how this revolutionary system works](docs/context-revival.md)**
-
-This server orchestrates multiple AI models as your development team, with Claude automatically selecting the best model for each task or allowing you to choose specific models for different strengths.
-
-<div align="center">
-  <img src="https://github.com/user-attachments/assets/0f3c8e2d-a236-4068-a80e-46f37b0c9d35" width="600">
-</div>
-
-**Prompt Used:**
-```
-Study the code properly, think deeply about what this does and then see if there's any room for improvement in
-terms of performance optimizations, brainstorm with gemini on this to get feedback and then confirm any change by
-first adding a unit test with `measure` and measuring current code and then implementing the optimization and
-measuring again to ensure it improved, then share results. Check with gemini in between as you make tweaks.
-```
-
-The final implementation resulted in a 26% improvement in JSON parsing performance for the selected library, reducing processing time through targeted, collaborative optimizations guided by Gemini’s analysis and Claude’s refinement.
-=======
 > #### You are the AI - **Actually Intelligent**.
->>>>>>> 4c87afd4
 
 #### Recommended AI Stack
 
@@ -167,68 +74,6 @@
 - **Opus 4.1** - All agentic work and orchestration
 - **Gemini 2.5 Pro** - Deep thinking, code reviews, debugging, pre-commit analysis
 
-<<<<<<< HEAD
-- Python 3.10+ (3.12 recommended)
-- Git
-- **Windows users**: WSL2 is required for Claude Code CLI
-
-### 1. Get API Keys (at least one required)
-
-**Option A: OpenRouter (Access multiple models with one API)**
-- **OpenRouter**: Visit [OpenRouter](https://openrouter.ai/) for access to multiple models through one API. [Setup Guide](docs/custom_models.md)
-  - Control model access and spending limits directly in your OpenRouter dashboard
-  - Configure model aliases in [`conf/custom_models.json`](conf/custom_models.json)
-
-**Option B: Native APIs**
-- **Gemini**: Visit [Google AI Studio](https://makersuite.google.com/app/apikey) and generate an API key. For best results with Gemini 2.5 Pro, use a paid API key as the free tier has limited access to the latest models.
-- **OpenAI**: Visit [OpenAI Platform](https://platform.openai.com/api-keys) to get an API key for O3, GPT-5 model access. **Alternative**: Enable `OPENAI_CHATGPT_LOGIN_MODE=true` to use your existing ChatGPT Pro subscription tokens instead of an API key.
-- **X.AI**: Visit [X.AI Console](https://console.x.ai/) to get an API key for GROK model access.
-- **Moonshot**: Visit [Moonshot AI Platform](https://platform.moonshot.cn/) to get an API key for Kimi model access.
-- **Groq**: Visit [Groq Console](https://console.groq.com/) to get an API key for ultra-fast inference with Groq's LPU technology. Offers competitive speeds for Llama 3/3.1/3.3, Gemma 2, and other language models.
-  > **Note**: Some Groq models may have compatibility limitations. The `mistral-saba-24b` model requires terms acceptance at the Groq console before use. Text classification models like prompt guard models are not supported in conversational format.
-- **DIAL**: Visit [DIAL Platform](https://dialx.ai/) to get an API key for accessing multiple models through their unified API. DIAL is an open-source AI orchestration platform that provides vendor-agnostic access to models from major providers, open-source community, and self-hosted deployments. [API Documentation](https://dialx.ai/dial_api)
-
-**Option C: Custom API Endpoints (Local models like Ollama, vLLM)**
-[Please see the setup guide](docs/custom_models.md#option-2-custom-api-setup-ollama-vllm-etc). With a custom API you can use:
-- **Ollama**: Run models like Llama 3.2 locally for free inference
-- **vLLM**: Self-hosted inference server for high-throughput inference
-- **LM Studio**: Local model hosting with OpenAI-compatible API interface
-- **Text Generation WebUI**: Popular local interface for running models
-- **Any OpenAI-compatible API**: Custom endpoints for your own infrastructure
-
-> **Note:** Using multiple provider options may create ambiguity about which provider / model to use if there is an overlap.
-> If all APIs are configured, native APIs will take priority when there is a clash in model name, such as for `gemini` and `o3`.
-> Configure your model aliases and give them unique names in [`conf/custom_models.json`](conf/custom_models.json)
-
-### 2. Choose Your Installation Method
-
-**Option A: Quick Install with uvx**
-
-**Prerequisites**: Install [uv](https://docs.astral.sh/uv/getting-started/installation/) first (required for uvx)
-
-<details>
-<summary>Claude Desktop Configuration</summary>
-
-Add this to your `claude_desktop_config.json`:
-```json
-{
-  "mcpServers": {
-    "zen": {
-      "command": "sh",
-      "args": [
-        "-c",
-        "exec $(which uvx || echo uvx) --from git+https://github.com/BeehiveInnovations/zen-mcp-server.git zen-mcp-server"
-      ],
-      "env": {
-        "PATH": "/usr/local/bin:/usr/bin:/bin:/opt/homebrew/bin:~/.local/bin",
-        "OPENAI_API_KEY": "your_api_key_here"
-      }
-    }
-  }
-}
-```
-=======
->>>>>>> 4c87afd4
 </details>
 
 ## Quick Start (5 minutes)
@@ -266,73 +111,7 @@
 ```bash
 git clone https://github.com/BeehiveInnovations/zen-mcp-server.git
 cd zen-mcp-server
-<<<<<<< HEAD
-
-# One-command setup installs Zen in Claude
-./run-server.sh
-
-# Or for Windows users using PowerShell:
-./run-server.ps1
-
-# To view MCP configuration for Claude
-./run-server.sh -c
-
-# PowerShell:
-./run-server.ps1 -Config
-
-# See help for more
-./run-server.sh --help
-
-# PowerShell:
-./run-server.ps1 -Help
-```
-
-**What this does:**
-- **Sets up everything automatically** - Python environment, dependencies, configuration
-- **Configures Claude integrations** - Adds to Claude Code CLI and guides Desktop setup
-- **Ready to use immediately** - No manual configuration needed
-- **Also works with Gemini CLI** - See [Gemini CLI Setup](docs/gemini-setup.md) for configuration
-
-**After updates:** Always run `./run-server.sh` again after `git pull` to ensure everything stays current.
-
-**Windows users:** Using WSL? See the [WSL Setup Guide](docs/wsl-setup.md) for detailed instructions.
-
-### 3. Add Your API Keys
-
-```bash
-# Edit .env to add your API keys (if not already set in environment)
-nano .env
-
-# The file will contain, at least one should be set:
-# GEMINI_API_KEY=your-gemini-api-key-here  # For Gemini models
-# OPENAI_API_KEY=your-openai-api-key-here  # For O3 model
-# XAI_API_KEY=your-xai-api-key-here        # For Grok models (including Grok-4)
-# MOONSHOT_API_KEY=your-moonshot-key-here  # For Moonshot Kimi models
-# GROQ_API_KEY=your-groq-api-key-here      # For Groq ultra-fast inference
-# OPENROUTER_API_KEY=your-openrouter-key  # For OpenRouter (see docs/custom_models.md)
-# PERPLEXITY_API_KEY=your-perplexity-key   # For Perplexity Sonar models
-# DIAL_API_KEY=your-dial-api-key-here      # For DIAL platform
-
-# Alternative to OpenAI API key - Use ChatGPT Pro subscription tokens:
-# OPENAI_CHATGPT_LOGIN_MODE=true           # Enable ChatGPT Pro token authentication
-# When enabled, uses tokens from ~/.codex/auth.json instead of OPENAI_API_KEY
-# Requires: ChatGPT Pro subscription with Codex access
-# Priority: ChatGPT tokens > OPENAI_API_KEY > disabled
-
-# For DIAL (optional configuration):
-# DIAL_API_HOST=https://core.dialx.ai      # Default DIAL host (optional)
-# DIAL_API_VERSION=2024-12-01-preview      # API version (optional)
-# DIAL_ALLOWED_MODELS=o3,gemini-2.5-pro    # Restrict to specific models (optional)
-
-# For local models (Ollama, vLLM, etc.):
-# CUSTOM_API_URL=http://localhost:11434/v1 # Ollama example
-# CUSTOM_API_KEY=                          # Empty for Ollama
-# CUSTOM_MODEL_NAME=llama3.2               # Default model
-
-# Note: At least one API key OR custom URL is required
-=======
 ./run-server.sh  # Handles everything: setup, config, API keys
->>>>>>> 4c87afd4
 ```
 
 **3. Start Using!**
@@ -478,83 +257,7 @@
 ```
 → Structured planning → Multiple expert opinions → Consensus building → Implementation roadmap
 
-<<<<<<< HEAD
-**[📖 Read More](docs/tools/version.md)** - Server diagnostics and configuration verification
-
-For detailed tool parameters and configuration options, see the [Advanced Usage Guide](docs/advanced-usage.md).
-
-### Prompt Support
-
-Zen supports powerful structured prompts in Claude Code for quick access to tools and models:
-
-#### Tool Prompts
-- `/zen:chat ask local-llama what 2 + 2 is` - Use chat tool with auto-selected model
-- `/zen:thinkdeep use o3 and tell me why the code isn't working in sorting.swift` - Use thinkdeep tool with auto-selected model
-- `/zen:planner break down the microservices migration project into manageable steps` - Use planner tool with auto-selected model
-- `/zen:consensus use o3:for and flash:against and tell me if adding feature X is a good idea for the project. Pass them a summary of what it does.` - Use consensus tool with default configuration
-- `/zen:codereview review for security module ABC` - Use codereview tool with auto-selected model
-- `/zen:debug table view is not scrolling properly, very jittery, I suspect the code is in my_controller.m` - Use debug tool with auto-selected model
-- `/zen:analyze examine these files and tell me what if I'm using the CoreAudio framework properly` - Use analyze tool with auto-selected model
-- `/zen:docgen generate comprehensive documentation for the UserManager class with complexity analysis` - Use docgen tool with auto-selected model
-
-#### Continuation Prompts
-- `/zen:chat continue and ask gemini pro if framework B is better` - Continue previous conversation using chat tool
-
-#### Advanced Examples
-- `/zen:thinkdeeper check if the algorithm in @sort.py is performant and if there are alternatives we could explore`
-- `/zen:planner create a step-by-step plan for migrating our authentication system to OAuth2, including dependencies and rollback strategies`
-- `/zen:consensus debate whether we should migrate to GraphQL for our API`
-- `/zen:precommit confirm these changes match our requirements in COOL_FEATURE.md`
-- `/zen:testgen write me tests for class ABC`
-- `/zen:docgen document the payment processing module with gotchas and complexity analysis`
-- `/zen:refactor propose a decomposition strategy, make a plan and save it in FIXES.md`
-
-#### Syntax Format
-The prompt format is: `/zen:[tool] [your_message]`
-
-- `[tool]` - Any available tool name (chat, thinkdeep, planner, consensus, codereview, debug, analyze, docgen, etc.)
-- `[your_message]` - Your request, question, or instructions for the tool
-
-**Note:** All prompts will show as "(MCP) [tool]" in Claude Code to indicate they're provided by the MCP server.
-
-## Advanced Features
-
-### AI-to-AI Conversation Threading
-
-This server enables **true AI collaboration** between Claude and multiple AI models, where they can coordinate and build on each other's insights across tools and conversations.
-
-**[📖 Read More](docs/ai-collaboration.md)** - Multi-model coordination, conversation threading, and collaborative workflows
-
-
-## Configuration
-
-Configure the Zen MCP Server through environment variables in your `.env` file. Supports multiple AI providers, model restrictions, conversation settings, and advanced options.
-
-```env
-# Quick start - Auto mode (recommended)
-DEFAULT_MODEL=auto
-GEMINI_API_KEY=your-gemini-key
-OPENAI_API_KEY=your-openai-key
-XAI_API_KEY=your-xai-key  # Optional: For Grok models (including Grok-4)
-MOONSHOT_API_KEY=your-moonshot-key  # Optional: For Moonshot Kimi models
-GROQ_API_KEY=your-groq-key  # Optional: For Groq ultra-fast inference
-DIAL_API_KEY=your-dial-key  # Optional: Access to multiple models via DIAL
-```
-
-**Key Configuration Options:**
-- **API Keys**: Native APIs (Gemini, OpenAI, X.AI, Moonshot), OpenRouter, DIAL, or Custom endpoints (Ollama, vLLM)
-- **Model Selection**: Auto mode or specific model defaults
-- **Usage Restrictions**: Control which models can be used for cost control
-- **Conversation Settings**: Timeout, turn limits, memory configuration
-- **Thinking Modes**: Token allocation for extended reasoning
-- **Logging**: Debug levels and operational visibility
-
-**[📖 Read More](docs/configuration.md)** - Complete configuration reference with examples
-
-## Testing
-=======
 👉 **[Advanced Usage Guide](docs/advanced-usage.md)** for complex workflows, model configuration, and power-user features
->>>>>>> 4c87afd4
 
 ## Quick Links
 
@@ -578,17 +281,9 @@
 Built with the power of **Multi-Model AI** collaboration 🤝
 - **A**ctual **I**ntelligence by real Humans
 - [MCP (Model Context Protocol)](https://modelcontextprotocol.com) by Anthropic
-<<<<<<< HEAD
-- [Claude Code](https://claude.ai/code) - Your AI coding assistant & orchestrator
-- [Gemini 2.5 Pro & 2.0 Flash](https://ai.google.dev/) - Extended thinking & fast analysis
-- [OpenAI O3](https://openai.com/) - Strong reasoning & general intelligence
-- [X.AI Grok-4](https://x.ai/) - Advanced reasoning with multimodal capabilities
-- [Moonshot Kimi](https://platform.moonshot.cn/) - High-context reasoning and thinking models
-=======
 - [Claude Code](https://claude.ai/code) - Your AI coding orchestrator
 - [Gemini 2.5 Pro & Flash](https://ai.google.dev/) - Extended thinking & fast analysis
 - [OpenAI O3 & GPT-5](https://openai.com/) - Strong reasoning & latest capabilities
->>>>>>> 4c87afd4
 
 ### Star History
 
