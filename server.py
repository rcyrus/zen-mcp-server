--- conflicted
+++ resolved
@@ -501,14 +501,10 @@
             ModelProviderRegistry.register_provider(
                 ProviderType.XAI, XAIModelProvider)
         if dial_key and dial_key != "your_dial_api_key_here":
-<<<<<<< HEAD
-            ModelProviderRegistry.register_provider(ProviderType.DIAL, DIALModelProvider)
+            ModelProviderRegistry.register_provider(
+                ProviderType.DIAL, DIALModelProvider)
         if vertex_project_id:
             ModelProviderRegistry.register_provider(ProviderType.VERTEX_AI, VertexAIProvider)
-=======
-            ModelProviderRegistry.register_provider(
-                ProviderType.DIAL, DIALModelProvider)
->>>>>>> ec89abd4
 
     # 2. Custom provider second (for local/private models)
     if has_custom:
